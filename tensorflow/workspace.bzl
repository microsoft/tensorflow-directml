--- conflicted
+++ resolved
@@ -90,11 +90,7 @@
     dml_repository(
         name = "dml_redist",
         package = "Microsoft.AI.DirectML.Preview",
-<<<<<<< HEAD
-        version = "1.6.0-dev20210318",
-=======
         version = "1.7.0-dev20210625",
->>>>>>> e8d9ba9c
         source = "https://api.nuget.org/v3/index.json",
         build_file = "//third_party/dml/redist:BUILD.bazel",
     )
