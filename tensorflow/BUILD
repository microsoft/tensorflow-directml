--- conflicted
+++ resolved
@@ -416,15 +416,6 @@
     visibility = ["//visibility:public"],
 )
 
-<<<<<<< HEAD
-# TODO(laigd): consider removing this option and make TensorRT enabled
-# automatically when CUDA is enabled.
-config_setting(
-    name = "with_tensorrt_support",
-    values = {"define": "with_tensorrt_support=true"},
-    visibility = ["//visibility:public"],
-)
-
 # This flag is set from the configure step when the user selects with nGraph option.
 # By default it should be false
 config_setting(
@@ -433,8 +424,6 @@
     visibility = ["//visibility:public"],
 )
 
-=======
->>>>>>> 7ca6ee15
 package_group(
     name = "internal",
     packages = [
