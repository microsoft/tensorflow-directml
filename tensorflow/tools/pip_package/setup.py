--- conflicted
+++ resolved
@@ -52,11 +52,7 @@
 # result for pip.
 # Also update tensorflow/tensorflow.bzl and
 # tensorflow/core/public/version.h
-<<<<<<< HEAD
-_VERSION = '1.15.4.dev0'
-=======
-_VERSION = '1.15.5'
->>>>>>> 3db52be7
+_VERSION = '1.15.5.dev0'
 
 REQUIRED_PACKAGES = [
     'absl-py >= 0.7.0',
