//*********************************************************
//
// Copyright (c) Microsoft. All rights reserved.
// This code is licensed under the MIT License (MIT).
// THIS CODE IS PROVIDED *AS IS* WITHOUT WARRANTY OF
// ANY KIND, EITHER EXPRESS OR IMPLIED, INCLUDING ANY
// IMPLIED WARRANTIES OF FITNESS FOR A PARTICULAR
// PURPOSE, MERCHANTABILITY, OR NON-INFRINGEMENT.
//
//*********************************************************
// clang-format off

#pragma once
#include "DirectML.h"

#include <cstdint>
#include <cassert>
#include <vector>
#include <array>
#include <deque>
#include <memory>
#include <utility>
#include <type_traits>

#if !DMLX_USE_ABSEIL
    #include <optional>
#else
    #if __cpp_lib_span
        #include <span>
    #endif
#endif

/** Calculates the minimum number of bytes required to store a buffer tensor with the specified type, sizes, and
    strides. The formula can be expressed as the following:

    IndexOfLastElement = dot(Sizes - 1, Strides);
    MinimumImpliedSizeInBytes = roundup((IndexOfLastElement + 1) * ElementSizeInBytes, 4)

    In other words, the minimum size of a tensor is the index of the one-past-the-end element, multiplied by the
    element size (e.g. 2 bytes for a FLOAT16 tensor). Additionally DirectML requires that all buffers bound must have
    a total size which is DWORD-aligned, and hence the minimum implied size in bytes must be rounded up to the nearest
    4-byte boundary.
    */

inline UINT64 DMLCalcBufferTensorSize(
    DML_TENSOR_DATA_TYPE dataType,
    UINT dimensionCount,
    _In_reads_(dimensionCount) const UINT* sizes,
    _In_reads_opt_(dimensionCount) const UINT* strides)
{
    UINT elementSizeInBytes = 0;
    switch (dataType)
    {
    case DML_TENSOR_DATA_TYPE_FLOAT32:
    case DML_TENSOR_DATA_TYPE_UINT32:
    case DML_TENSOR_DATA_TYPE_INT32:
        elementSizeInBytes = 4;
        break;

    case DML_TENSOR_DATA_TYPE_FLOAT16:
    case DML_TENSOR_DATA_TYPE_UINT16:
    case DML_TENSOR_DATA_TYPE_INT16:
        elementSizeInBytes = 2;
        break;

    case DML_TENSOR_DATA_TYPE_UINT8:
    case DML_TENSOR_DATA_TYPE_INT8:
        elementSizeInBytes = 1;
        break;

    case DML_TENSOR_DATA_TYPE_FLOAT64:
    case DML_TENSOR_DATA_TYPE_UINT64:
    case DML_TENSOR_DATA_TYPE_INT64:
        elementSizeInBytes = 8;
        break;

    default:
        return 0; // Invalid data type
    }

    UINT64 minimumImpliedSizeInBytes = 0;
    if (!strides)
    {
        minimumImpliedSizeInBytes = sizes[0];
        for (UINT i = 1; i < dimensionCount; ++i)
        {
            minimumImpliedSizeInBytes *= sizes[i];
        }
        minimumImpliedSizeInBytes *= elementSizeInBytes;
    }
    else
    {
        UINT indexOfLastElement = 0;
        for (UINT i = 0; i < dimensionCount; ++i)
        {
            indexOfLastElement += (sizes[i] - 1) * strides[i];
        }

        minimumImpliedSizeInBytes = (indexOfLastElement + 1) * elementSizeInBytes;
    }

    // Round up to the nearest 4 bytes.
    minimumImpliedSizeInBytes = (minimumImpliedSizeInBytes + 3) & ~3ull;

    return minimumImpliedSizeInBytes;
}

namespace dml
{
    namespace detail
    {
        // Provide non-member size() and data(). Defaults to standard library implementation (if available)
#if __cpp_lib_nonmember_container_access
        template <typename C>
        constexpr auto size(const C& c) -> decltype(c.size())
        {
            return std::size(c);
        }

        template <typename T, std::size_t N>
        constexpr std::size_t size(const T(&array)[N]) noexcept
        {
            return std::size(array);
        }

        template <typename C>
        constexpr auto data(C& c) -> decltype(c.data())
        {
            return std::data(c);
        }

        template <typename T, std::size_t N>
        constexpr T* data(T(&array)[N]) noexcept
        {
            return std::data(array);
        }
#else
        template <typename C>
        constexpr auto size(const C& c) -> decltype(c.size())
        {
            return c.size();
        }

        template <typename T, std::size_t N>
        constexpr std::size_t size(const T(&array)[N]) noexcept
        {
            return N;
        }

        template <typename C>
        constexpr auto data(C& c) -> decltype(c.data())
        {
            return c.data();
        }

        template <typename T, std::size_t N>
        constexpr T* data(T(&array)[N]) noexcept
        {
            return array;
        }
#endif

        template <typename T>
        class span
        {
        public:
            span() = default;

            constexpr span(std::initializer_list<T> i) : m_begin(i.begin()), m_end(i.end()) {}
            constexpr span(T* begin, T* end) : m_begin(begin), m_end(end) {}
            constexpr span(T* begin, size_t elementCount) : m_begin(begin), m_end(begin + elementCount) {}

            template <typename ContiguousContainer>
            constexpr span(ContiguousContainer&& container)
                : m_begin(dml::detail::data(container)), m_end(m_begin + dml::detail::size(container)) {}

            template <size_t N>
            constexpr span(T(&a)[N]) noexcept : span(a, N) {}

            T* data() noexcept { return m_begin; }
            T* begin() noexcept { return m_begin; }
            T* end() noexcept { return m_end; }
            T const* data() const noexcept { return m_begin; }
            T const* begin() const noexcept { return m_begin; }
            T const* end() const noexcept { return m_end; }
            bool empty() const noexcept { return m_end == m_begin; }
            size_t size() const noexcept { return m_end - m_begin; }
            size_t size_bytes() const noexcept { return sizeof(T) * size(); }
            T& operator[](size_t index) const noexcept { return m_begin[index]; }
            span<T> subspan(size_t index, size_t count) { return span<T>(m_begin + index, m_begin + index + count); }

        protected:
            T* m_begin = nullptr;
            T* m_end = nullptr;
        };
    }

#if DMLX_USE_ABSEIL 
    template <typename T>
    using Optional = absl::optional<T>;

    constexpr absl::nullopt_t NullOpt = absl::nullopt;

    template <typename T, size_t N>
    using SmallVector = absl::InlinedVector<T, N>;

    template <typename T>
    using Span = absl::Span<T>;

    using absl::make_unique;
#else
    template <typename T>
    using Optional = std::optional<T>;

    constexpr std::nullopt_t NullOpt = std::nullopt;

    template <typename T, size_t N>
    using SmallVector = std::vector<T>;

    #if __cpp_lib_span
        template <typename T>
        using Span = std::span<T>;
    #elif DMLX_USE_GSL
        template <typename T>
        using Span = gsl::span<T>;
    #else 
        template <typename T>
        using Span = dml::detail::span<T>;
    #endif

    using std::make_unique;
#endif

#if __cpp_exceptions
    #if DMLX_USE_WIL
        #define DMLX_THROW_IF_FAILED(_hr) THROW_IF_FAILED(_hr)
        #define DMLX_THROW(_hr) THROW_HR(_hr)
    #else
        #define DMLX_THROW_IF_FAILED(_hr) if (FAILED(_hr)) { throw std::runtime_error(#_hr); }
        #define DMLX_THROW(_hr) throw std::runtime_error(#_hr); 
    #endif
#else
    #define DMLX_THROW_IF_FAILED(_hr) if (FAILED(_hr)) { std::abort(); }
    #define DMLX_THROW(_hr) { std::abort(); } 
#endif

    class Scope;
    class Expression;

    enum class TensorLayout
    {
        Default = 0,
        Nchw = 0,
        Nhwc = 1,
    };

    // Helper for computing DML tensor strides for a given layout
    inline void CalculateStrides(Span<const uint32_t> sizes, TensorLayout layout, _Out_ Span<uint32_t> strides)
    {
        uint32_t dimensionCount = static_cast<uint32_t>(sizes.size());
        assert(strides.size() == dimensionCount);

        if (dimensionCount == 4)
        {
            enum DML_ORDER { N, C, H, W };

            switch (layout)
            {
            case TensorLayout::Nchw:
                strides[N] = sizes[C] * sizes[H] * sizes[W];
                strides[C] = sizes[H] * sizes[W];
                strides[H] = sizes[W];
                strides[W] = 1;
                break;

            case TensorLayout::Nhwc:
                strides[N] = sizes[H] * sizes[W] * sizes[C];
                strides[H] = sizes[W] * sizes[C];
                strides[W] = sizes[C];
                strides[C] = 1;
                break;

            default:
                assert(false); // Unrecognized tensor layout
                DMLX_THROW(E_UNEXPECTED);
            }
        }
        else
        {
            assert(dimensionCount == 5);

            enum DML_ORDER { N, C, D, H, W };

            switch (layout)
            {
            case TensorLayout::Nchw:
                strides[N] = sizes[C] * sizes[D] * sizes[H] * sizes[W];
                strides[C] = sizes[D] * sizes[H] * sizes[W];
                strides[D] = sizes[H] * sizes[W];
                strides[H] = sizes[W];
                strides[W] = 1;
                break;

            case TensorLayout::Nhwc:
                strides[N] = sizes[D] * sizes[H] * sizes[W] * sizes[C];
                strides[D] = sizes[H] * sizes[W] * sizes[C];
                strides[H] = sizes[W] * sizes[C];
                strides[W] = sizes[C];
                strides[C] = 1;
                break;

            default:
                assert(false); // Unrecognized tensor layout
                DMLX_THROW(E_UNEXPECTED);
            }
        }
    }

    struct TensorDesc
    {
    public:
        using Dimensions = SmallVector<uint32_t, DML_TENSOR_DIMENSION_COUNT_MAX>;

        DML_TENSOR_DATA_TYPE dataType = DML_TENSOR_DATA_TYPE_UNKNOWN;
        DML_TENSOR_FLAGS flags = DML_TENSOR_FLAG_NONE;
        Dimensions sizes;
        Optional<Dimensions> strides;
        uint64_t totalTensorSizeInBytes = 0;
        uint32_t guaranteedBaseOffsetAlignment = 0;

        TensorDesc() = default;

        TensorDesc(DML_TENSOR_DATA_TYPE dataType, Dimensions sizes, TensorLayout layout = TensorLayout::Default)
        {
            auto initialStrides = GetStrides(sizes, layout);
            Initialize(dataType, DML_TENSOR_FLAG_NONE, std::move(sizes), std::move(initialStrides));
        }

        TensorDesc(DML_TENSOR_DATA_TYPE dataType, DML_TENSOR_FLAGS flags, Dimensions sizes, TensorLayout layout = TensorLayout::Default)
        {
            auto initialStrides = GetStrides(sizes, layout);
            Initialize(dataType, flags, std::move(sizes), std::move(initialStrides));
        }

        TensorDesc(DML_TENSOR_DATA_TYPE dataType, Dimensions sizes, Optional<Dimensions> strides)
        {
            Initialize(dataType, DML_TENSOR_FLAG_NONE, std::move(sizes), std::move(strides));
        }

        TensorDesc(DML_TENSOR_DATA_TYPE dataType, DML_TENSOR_FLAGS flags, Dimensions sizes, Optional<Dimensions> strides)
        {
            Initialize(dataType, flags, std::move(sizes), std::move(strides));
        }

        /* implicit */ TensorDesc(const DML_TENSOR_DESC& desc)
            : TensorDesc(*static_cast<const DML_BUFFER_TENSOR_DESC*>(desc.Desc))
        {
            assert(desc.Type == DML_TENSOR_TYPE_BUFFER);
            assert(desc.Desc != nullptr);
        }

        /* implicit */ TensorDesc(const DML_BUFFER_TENSOR_DESC& desc)
        {
            this->dataType = desc.DataType;
            this->flags = desc.Flags;
            this->sizes.assign(desc.Sizes, desc.Sizes + desc.DimensionCount);
            if (desc.Strides)
            {
                this->strides.emplace();
                this->strides->assign(desc.Strides, desc.Strides + desc.DimensionCount);
            }
            this->totalTensorSizeInBytes = desc.TotalTensorSizeInBytes;
            this->guaranteedBaseOffsetAlignment = desc.GuaranteedBaseOffsetAlignment;
        }

        // Returns an equivalent DML_TENSOR_DESC or DML_BUFFER_TENSOR_DESC. The returned object contains pointers
        // into the TensorDesc, so it is only valid as long as the TensorDesc itself is alive.
        template <typename T>
        T* AsPtr()
        {
            // "sizeof(T) == -1" is always false; this is just to make the static_assert dependent on the template
            // parameter and therefore not evaluated until template instantiation
            static_assert(sizeof(T) == -1, "Invalid type");
        }

        template <>
        DML_BUFFER_TENSOR_DESC* AsPtr<DML_BUFFER_TENSOR_DESC>()
        {
            assert(!strides || sizes.size() == strides->size());

            m_bufferDesc.DataType = this->dataType;
            m_bufferDesc.Flags = this->flags;
            m_bufferDesc.DimensionCount = static_cast<UINT>(sizes.size());
            m_bufferDesc.Sizes = this->sizes.data();
            m_bufferDesc.Strides = this->strides ? this->strides->data() : nullptr;
            m_bufferDesc.TotalTensorSizeInBytes = this->totalTensorSizeInBytes;
            m_bufferDesc.GuaranteedBaseOffsetAlignment = this->guaranteedBaseOffsetAlignment;
            return &m_bufferDesc;
        }

        template <>
        DML_TENSOR_DESC* AsPtr<DML_TENSOR_DESC>()
        {
            m_tensorDesc = DML_TENSOR_DESC{ DML_TENSOR_TYPE_BUFFER, AsPtr<DML_BUFFER_TENSOR_DESC>() };
            return &m_tensorDesc;
        }

    private:
        DML_BUFFER_TENSOR_DESC m_bufferDesc;
        DML_TENSOR_DESC m_tensorDesc;

        static Optional<Dimensions> GetStrides(const Dimensions& sizes, TensorLayout layout)
        {
            if (layout == TensorLayout::Nchw)
            {
                // NCHW is the default; no need to compute strides
                return NullOpt;
            }

            size_t dimensionCount = sizes.size();
            Dimensions strides(dimensionCount);
            CalculateStrides(sizes, layout, /* out */ Span<uint32_t>(strides.data(), dimensionCount));

            return strides;
        }

        void Initialize(
            DML_TENSOR_DATA_TYPE tensorDataType,
            DML_TENSOR_FLAGS tensorFlags,
            Dimensions tensorSizes,
            Optional<Dimensions> tensorStrides)
        {
            const uint32_t dimensionCount = static_cast<uint32_t>(tensorSizes.size());
            assert(!tensorStrides || tensorStrides->size() == dimensionCount);

            this->dataType = tensorDataType;
            this->flags = tensorFlags;
            this->sizes = std::move(tensorSizes);
            this->strides = std::move(tensorStrides);
            this->totalTensorSizeInBytes = DMLCalcBufferTensorSize(
                this->dataType,
                dimensionCount,
                this->sizes.data(),
                this->strides ? this->strides->data() : nullptr);
            this->guaranteedBaseOffsetAlignment = 0;
        }
    };

    namespace detail
    {
        class GraphBuilder;
        class NodeOutput;

        // A node in the graph which represents a graph input.
        struct InputNode
        {
            uint32_t inputIndex;
        };

        // A node in the graph which represents a DML operator.
        struct OperatorNode
        {
            Microsoft::WRL::ComPtr<IDMLOperator> op;

            // The inputs to this node
            std::vector<NodeOutput*> inputs;
        };

        // Used for representing reshapes and type punning
        struct ReinterpretNode
        {
            NodeOutput* input;
        };

        enum class NodeType
        {
            Invalid,
            Input,
            Operator,
            Reinterpret,
        };

        // Identifies a node in the graph.
        struct NodeID
        {
            NodeType type;
            uint32_t index; // The index of this node in the GraphBuilder
        };

        // Represents one of the outputs of a node.
        class NodeOutput
        {
        public:
            NodeOutput(GraphBuilder* owner, NodeID node, uint32_t outputIndex, TensorDesc tensorDesc)
                : m_owner(owner)
                , m_node(node)
                , m_outputIndex(outputIndex)
                , m_tensorDesc(std::move(tensorDesc))
            {}

            // Retrieves the GraphBuilder that owns this object.
            GraphBuilder* GetGraphBuilder() const { return m_owner; }

            NodeID GetNode() const { return m_node; }
            uint32_t GetOutputIndex() const { return m_outputIndex; }
            const TensorDesc& GetOutputDesc() const { return m_tensorDesc; }

        private:
            GraphBuilder* m_owner;
            NodeID m_node;

            // An operator can have multiple outputs; this index identifies which one of the operator's  outputs this
            // NodeOutput represents.
            uint32_t m_outputIndex;

            TensorDesc m_tensorDesc;
        };

        struct GraphDesc
        {
            uint32_t inputCount;
            uint32_t outputCount;
            std::vector<DML_OPERATOR_GRAPH_NODE_DESC> nodes;
            std::vector<DML_INPUT_GRAPH_EDGE_DESC> inputEdges;
            std::vector<DML_OUTPUT_GRAPH_EDGE_DESC> outputEdges;
            std::vector<DML_INTERMEDIATE_GRAPH_EDGE_DESC> intermediateEdges;
        };

        class GraphBuilder
        {
        public:
            GraphBuilder(IDMLDevice* device, TensorLayout outputLayout)
                : m_device(device)
                , m_outputLayout(outputLayout)
            {}

            IDMLDevice* GetDevice() const
            {
                return m_device.Get();
            }

            TensorLayout GetOutputLayout() const
            {
                return m_outputLayout;
            }

            // Creates a DML operator node owned by this graph builder and returns a NodeInfo identifier. The
            // inputs to this node must be supplied in the correct order matching the DML operator.
            NodeID CreateOperatorNode(DML_OPERATOR_TYPE type, const void* desc, Span<NodeOutput* const> inputs);
            NodeID CreateInputNode(uint32_t inputIndex);
            NodeID CreateReinterpretNode(NodeOutput* input);
            NodeOutput* CreateNodeOutput(NodeID node, uint32_t outputIndex, TensorDesc tensorDesc);
            GraphDesc GetGraphDesc(Span<const Expression> outputs) const;

        private:
            Microsoft::WRL::ComPtr<IDMLDevice> m_device;
            TensorLayout m_outputLayout;
            std::vector<InputNode> m_inputNodes;
            std::vector<OperatorNode> m_operatorNodes;
            std::vector<ReinterpretNode> m_reinterpretNodes;
            std::deque<NodeOutput> m_nodeOutputs; // deque doesn't invalidate references to elements when it resizes
        };

    } // namespace detail

    class Scope
    {
    public:
        explicit Scope(IDMLDevice* device, TensorLayout outputLayout = TensorLayout::Default)
            : m_graphBuilder(make_unique<detail::GraphBuilder>(device, outputLayout))
        {}

        // For internal use only
        detail::GraphBuilder* Impl() { return m_graphBuilder.get(); }

        Microsoft::WRL::ComPtr<IDMLCompiledOperator> Compile(
            DML_EXECUTION_FLAGS flags,
            Span<const Expression> outputs) const
        {
            detail::GraphDesc graph = m_graphBuilder->GetGraphDesc(outputs);

            // If there's only a single node, don't bother creating a graph - just compile the operator directly.
            if (graph.nodes.size() == 1)
            {
                IDMLDevice* device = m_graphBuilder->GetDevice();

                Microsoft::WRL::ComPtr<IDMLCompiledOperator> compiledOp;
                DMLX_THROW_IF_FAILED(device->CompileOperator(graph.nodes[0].Operator, flags, IID_PPV_ARGS(&compiledOp)));

                return compiledOp;
            }

            std::vector<DML_GRAPH_NODE_DESC> graphNodes(graph.nodes.size());
            for (size_t i = 0; i < graphNodes.size(); ++i)
            {
                graphNodes[i] = { DML_GRAPH_NODE_TYPE_OPERATOR, &graph.nodes[i] };
            }

            std::vector<DML_GRAPH_EDGE_DESC> inputEdges(graph.inputEdges.size());
            for (size_t i = 0; i < inputEdges.size(); ++i)
            {
                inputEdges[i] = { DML_GRAPH_EDGE_TYPE_INPUT, &graph.inputEdges[i] };
            }

            std::vector<DML_GRAPH_EDGE_DESC> outputEdges(graph.outputEdges.size());
            for (size_t i = 0; i < outputEdges.size(); ++i)
            {
                outputEdges[i] = { DML_GRAPH_EDGE_TYPE_OUTPUT, &graph.outputEdges[i] };
            }

            std::vector<DML_GRAPH_EDGE_DESC> intermediateEdges(graph.intermediateEdges.size());
            for (size_t i = 0; i < intermediateEdges.size(); ++i)
            {
                intermediateEdges[i] = { DML_GRAPH_EDGE_TYPE_INTERMEDIATE, &graph.intermediateEdges[i] };
            }

            DML_GRAPH_DESC graphDesc = {};
            graphDesc.InputCount = graph.inputCount;
            graphDesc.OutputCount = graph.outputCount;
            graphDesc.NodeCount = static_cast<UINT>(graphNodes.size());
            graphDesc.Nodes = graphNodes.data();
            graphDesc.InputEdgeCount = static_cast<UINT>(inputEdges.size());
            graphDesc.InputEdges = inputEdges.data();
            graphDesc.OutputEdgeCount = static_cast<UINT>(outputEdges.size());
            graphDesc.OutputEdges = outputEdges.data();
            graphDesc.IntermediateEdgeCount = static_cast<UINT>(intermediateEdges.size());
            graphDesc.IntermediateEdges = intermediateEdges.data();

            Microsoft::WRL::ComPtr<IDMLDevice1> device1;
            DMLX_THROW_IF_FAILED(m_graphBuilder->GetDevice()->QueryInterface(IID_PPV_ARGS(&device1)));

            Microsoft::WRL::ComPtr<IDMLCompiledOperator> compiledGraph;
            DMLX_THROW_IF_FAILED(device1->CompileGraph(&graphDesc, flags, IID_PPV_ARGS(&compiledGraph)));

            return compiledGraph;
        }

    private:
        std::unique_ptr<detail::GraphBuilder> m_graphBuilder;
    };

    class Expression
    {
    public:
        /*implicit*/ Expression(detail::NodeOutput* nodeOutput = nullptr)
            : m_nodeOutput(nodeOutput)
        {}

        // Returns a struct containing the required properties of the tensor to hold the output of this expression,
        // once evaluated.
        const TensorDesc& GetOutputDesc() const { return Impl()->GetOutputDesc(); }

        // For internal use only
        detail::NodeOutput* Impl() const { return m_nodeOutput; }

    private:
        detail::NodeOutput* m_nodeOutput; // weak; this is owned by the GraphBuilder
    };

    // Represents an activation to be fused with an existing operator. The meaning of param1 and param2 depend on the
    // activation to be fused.
    // 
    // For HARD_SIGMOID, LINEAR, PARAMETRIC_SOFTPLUS, and SCALED_TANH: param1 = Alpha and param2 = Beta
    // For ELU, LEAKY_RELU, THRESHOLDED_RELU, and CELU: param1 = Alpha. param2 is unused.
    // For SCALED_ELU, param1 = Alpha and param2 = Gamma.
    // For SHRINK, param1 = Bias and param2 = Threshold
    // For SOFTPLUS, param1 = Steepness.
    // For all other activations, both param1 and param2 are unused.
    struct FusedActivation
    {
        DML_OPERATOR_TYPE activation = DML_OPERATOR_INVALID;
        float param1 = 0.0f;
        float param2 = 0.0f;

        FusedActivation() = default;

        explicit FusedActivation(DML_OPERATOR_TYPE activation, float param1 = 0.0f, float param2 = 0.0f)
            : activation(activation), param1(param1), param2(param2)
        {}

        static FusedActivation None()
        {
            return FusedActivation();
        }

        static FusedActivation Elu(float alpha = 1.0f)
        {
            return FusedActivation(DML_OPERATOR_ACTIVATION_ELU, alpha);
        }

        static FusedActivation HardSigmoid(float alpha = 0.2f, float beta = 0.5f)
        {
            return FusedActivation(DML_OPERATOR_ACTIVATION_HARD_SIGMOID, alpha, beta);
        }

        static FusedActivation Identity()
        {
            return FusedActivation(DML_OPERATOR_ACTIVATION_IDENTITY);
        }

        static FusedActivation LeakyRelu(float alpha = 0.01f)
        {
            return FusedActivation(DML_OPERATOR_ACTIVATION_LEAKY_RELU, alpha);
        }

        static FusedActivation Linear(float alpha, float beta)
        {
            return FusedActivation(DML_OPERATOR_ACTIVATION_LINEAR, alpha, beta);
        }

        static FusedActivation ParametricSoftplus(float alpha, float beta)
        {
            return FusedActivation(DML_OPERATOR_ACTIVATION_PARAMETRIC_SOFTPLUS, alpha, beta);
        }

        static FusedActivation Relu()
        {
            return FusedActivation(DML_OPERATOR_ACTIVATION_RELU);
        }

        static FusedActivation ScaledElu(float alpha = 1.67326319217681884765625f, float gamma = 1.05070102214813232421875f)
        {
            return FusedActivation(DML_OPERATOR_ACTIVATION_SCALED_ELU, alpha, gamma);
        }

        static FusedActivation ScaledTanh(float alpha = 1.0f, float beta = 0.5f)
        {
            return FusedActivation(DML_OPERATOR_ACTIVATION_SCALED_TANH, alpha, beta);
        }

        static FusedActivation Sigmoid()
        {
            return FusedActivation(DML_OPERATOR_ACTIVATION_SIGMOID);
        }

        static FusedActivation Softplus(float steepness = 1.0f)
        {
            return FusedActivation(DML_OPERATOR_ACTIVATION_SOFTPLUS, steepness);
        }

        static FusedActivation Softsign()
        {
            return FusedActivation(DML_OPERATOR_ACTIVATION_SOFTSIGN);
        }

        static FusedActivation Tanh()
        {
            return FusedActivation(DML_OPERATOR_ACTIVATION_TANH);
        }

        static FusedActivation ThresholdedRelu(float alpha = 1.0f)
        {
            return FusedActivation(DML_OPERATOR_ACTIVATION_THRESHOLDED_RELU, alpha);
        }

        // 
        // TODO: ActivationShrink
        // 

        // 
        // TODO: ActivationCelu
        // 
    };

    // Implementation detail helper for determining if a list of expressions share the same GraphBuilder.
    namespace detail
    {
        inline bool HasSameOwner(Span<const Expression> exprs)
        {
            if (exprs.size() == 0)
            {
                return true;
            }

            detail::GraphBuilder* owner = exprs.begin()->Impl()->GetGraphBuilder();
            for (Expression expr : exprs)
            {
                if (expr.Impl()->GetGraphBuilder() != owner)
                {
                    return false;
                }
            }

            return true;
        }

        inline bool HasSameOwner(std::initializer_list<Expression> exprs)
        {
            Span<const Expression> span(exprs.begin(), exprs.size());
            return HasSameOwner(span);
        }

        inline bool HasSameDataType(Span<const Expression> exprs)
        {
            if (exprs.size() == 0)
            {
                return true;
            }

            DML_TENSOR_DATA_TYPE dataType = exprs.begin()->Impl()->GetOutputDesc().dataType;
            for (Expression expr : exprs)
            {
                if (expr.Impl()->GetOutputDesc().dataType != dataType)
                {
                    return false;
                }
            }

            return true;
        }

        inline bool HasSameDataType(std::initializer_list<Expression> exprs)
        {
            Span<const Expression> span(exprs.begin(), exprs.size());
            return HasSameDataType(span);
        }
    } // namespace detail

    // Expression implementation helpers
    namespace detail
    {
        template <DML_OPERATOR_TYPE OperatorType, typename TDesc>
        Expression ElementWiseUnary(Expression input, const Optional<DML_SCALE_BIAS>& scaleBias)
        {
            detail::GraphBuilder* builder = input.Impl()->GetGraphBuilder();

            TensorDesc inputTensor = input.Impl()->GetOutputDesc();
            TensorDesc outputTensor(inputTensor.dataType, inputTensor.sizes, builder->GetOutputLayout()); // Same as input

            TDesc desc = {};
            desc.InputTensor = inputTensor.AsPtr<DML_TENSOR_DESC>();
            desc.OutputTensor = outputTensor.AsPtr<DML_TENSOR_DESC>();
            desc.ScaleBias = scaleBias ? &scaleBias.value() : nullptr;

            detail::NodeOutput* const inputs[] = { input.Impl() };
            detail::NodeID node = builder->CreateOperatorNode(OperatorType, &desc, inputs);
            detail::NodeOutput* output = builder->CreateNodeOutput(node, 0, std::move(outputTensor));

            return output;
        }

        template <DML_OPERATOR_TYPE OperatorType, typename TDesc>
        Expression ElementWiseUnary(Expression input, DML_TENSOR_DATA_TYPE outputDataType = DML_TENSOR_DATA_TYPE_UNKNOWN)
        {
            detail::GraphBuilder* builder = input.Impl()->GetGraphBuilder();

            TensorDesc inputTensor = input.Impl()->GetOutputDesc();

            if (outputDataType == DML_TENSOR_DATA_TYPE_UNKNOWN)
            {
                outputDataType = inputTensor.dataType;
            }
            TensorDesc outputTensor(outputDataType, inputTensor.sizes, builder->GetOutputLayout());

            TDesc desc = {};
            desc.InputTensor = inputTensor.AsPtr<DML_TENSOR_DESC>();
            desc.OutputTensor = outputTensor.AsPtr<DML_TENSOR_DESC>();

            detail::NodeOutput* const inputs[] = { input.Impl() };
            detail::NodeID node = builder->CreateOperatorNode(OperatorType, &desc, inputs);
            detail::NodeOutput* output = builder->CreateNodeOutput(node, 0, std::move(outputTensor));

            return output;
        }

        template <DML_OPERATOR_TYPE OperatorType, typename TDesc>
        Expression ElementWiseBinary(Expression a, Expression b)
        {
            assert(detail::HasSameOwner({ a, b }));
            detail::GraphBuilder* builder = a.Impl()->GetGraphBuilder();

            TensorDesc aTensor = a.Impl()->GetOutputDesc();
            TensorDesc bTensor = b.Impl()->GetOutputDesc();
            TensorDesc outputTensor(aTensor.dataType, aTensor.sizes, builder->GetOutputLayout()); // Same as input

            TDesc desc = {};
            desc.ATensor = aTensor.AsPtr<DML_TENSOR_DESC>();
            desc.BTensor = bTensor.AsPtr<DML_TENSOR_DESC>();
            desc.OutputTensor = outputTensor.AsPtr<DML_TENSOR_DESC>();

            detail::NodeOutput* const inputs[] = { a.Impl(), b.Impl() };
            detail::NodeID node = builder->CreateOperatorNode(OperatorType, &desc, inputs);
            detail::NodeOutput* output = builder->CreateNodeOutput(node, 0, std::move(outputTensor));

            return output;
        }

        template <DML_OPERATOR_TYPE OperatorType, typename TDesc>
        Expression ElementWiseComparison(Expression a, Expression b, DML_TENSOR_DATA_TYPE outputDataType = DML_TENSOR_DATA_TYPE_UINT8)
        {
            assert(detail::HasSameOwner({ a, b }));
            detail::GraphBuilder* builder = a.Impl()->GetGraphBuilder();

            TensorDesc aTensor = a.Impl()->GetOutputDesc();
            TensorDesc bTensor = b.Impl()->GetOutputDesc();
            TensorDesc outputTensor(outputDataType, aTensor.sizes, builder->GetOutputLayout());

            TDesc desc = {};
            desc.ATensor = aTensor.AsPtr<DML_TENSOR_DESC>();
            desc.BTensor = bTensor.AsPtr<DML_TENSOR_DESC>();
            desc.OutputTensor = outputTensor.AsPtr<DML_TENSOR_DESC>();

            detail::NodeOutput* const inputs[] = { a.Impl(), b.Impl() };
            detail::NodeID node = builder->CreateOperatorNode(OperatorType, &desc, inputs);
            detail::NodeOutput* output = builder->CreateNodeOutput(node, 0, std::move(outputTensor));

            return output;
        }

        // Used to reserve some space on the stack for setting up fused activation operator descs.
        struct FusedActivationStorage
        {
            DML_OPERATOR_DESC opDesc;

            // All fuseable activation descs have a common layout: two tensor desc pointers and up to 2 optional
            // float parameters, so just use LINEAR as an archetype
            DML_ACTIVATION_LINEAR_OPERATOR_DESC activationDesc;
        };

        // Returns the correct value for filling out fused activation fields in the DML API, e.g.
        // DML_CONVOLUTION_OPERATOR_DESC::FusedActivation. The descs themselves are stored in the `storage` outptr.
        inline const DML_OPERATOR_DESC* GetFusedActivationPtr(
            FusedActivation fusedActivation,
            _Out_ FusedActivationStorage* storage)
        {
            if (fusedActivation.activation == DML_OPERATOR_INVALID)
            {
                // No fused activation
                return nullptr;
            }

            storage->activationDesc.InputTensor = nullptr;
            storage->activationDesc.OutputTensor = nullptr;
            storage->activationDesc.Alpha = fusedActivation.param1;
            storage->activationDesc.Beta = fusedActivation.param2;

            storage->opDesc.Type = fusedActivation.activation;
            storage->opDesc.Desc = &storage->activationDesc;

            return &storage->opDesc;
        }

    } // namespace detail

    inline Expression InputTensor(Scope& scope, uint32_t inputIndex, TensorDesc desc)
    {
        detail::GraphBuilder* builder = scope.Impl();

        detail::NodeID node = builder->CreateInputNode(inputIndex);
        detail::NodeOutput* output = builder->CreateNodeOutput(node, 0, std::move(desc));
        return output;
    }

    inline Expression Identity(Expression input, const Optional<DML_SCALE_BIAS>& scaleBias = NullOpt)
    {
        return detail::ElementWiseUnary<DML_OPERATOR_ELEMENT_WISE_IDENTITY, DML_ELEMENT_WISE_IDENTITY_OPERATOR_DESC>(input, scaleBias);
    }

    inline Expression Abs(Expression input, const Optional<DML_SCALE_BIAS>& scaleBias = NullOpt)
    {
        return detail::ElementWiseUnary<DML_OPERATOR_ELEMENT_WISE_ABS, DML_ELEMENT_WISE_ABS_OPERATOR_DESC>(input, scaleBias);
    }

    inline Expression ACos(Expression input, const Optional<DML_SCALE_BIAS>& scaleBias = NullOpt)
    {
        return detail::ElementWiseUnary<DML_OPERATOR_ELEMENT_WISE_ACOS, DML_ELEMENT_WISE_ACOS_OPERATOR_DESC>(input, scaleBias);
    }

    inline Expression Add(Expression a, Expression b, FusedActivation fusedActivation = FusedActivation::None())
    {
        assert(detail::HasSameOwner({ a, b }));
        detail::GraphBuilder* builder = a.Impl()->GetGraphBuilder();

        TensorDesc aTensor = a.Impl()->GetOutputDesc();
        TensorDesc bTensor = b.Impl()->GetOutputDesc();
        TensorDesc outputTensor(aTensor.dataType, aTensor.sizes, builder->GetOutputLayout()); // Same as input
        detail::FusedActivationStorage storage;

        DML_ELEMENT_WISE_ADD1_OPERATOR_DESC desc = {};
        desc.ATensor = aTensor.AsPtr<DML_TENSOR_DESC>();
        desc.BTensor = bTensor.AsPtr<DML_TENSOR_DESC>();
        desc.OutputTensor = outputTensor.AsPtr<DML_TENSOR_DESC>();
        desc.FusedActivation = detail::GetFusedActivationPtr(fusedActivation, &storage);

        detail::NodeOutput* const inputs[] = { a.Impl(), b.Impl() };
        detail::NodeID node = builder->CreateOperatorNode(DML_OPERATOR_ELEMENT_WISE_ADD1, &desc, inputs);
        detail::NodeOutput* output = builder->CreateNodeOutput(node, 0, std::move(outputTensor));

        return output;
    }

    inline Expression ASin(Expression input, const Optional<DML_SCALE_BIAS>& scaleBias = NullOpt)
    {
        return detail::ElementWiseUnary<DML_OPERATOR_ELEMENT_WISE_ASIN, DML_ELEMENT_WISE_ASIN_OPERATOR_DESC>(input, scaleBias);
    }

    inline Expression ATan(Expression input, const Optional<DML_SCALE_BIAS>& scaleBias = NullOpt)
    {
        return detail::ElementWiseUnary<DML_OPERATOR_ELEMENT_WISE_ATAN, DML_ELEMENT_WISE_ATAN_OPERATOR_DESC>(input, scaleBias);
    }

    inline Expression Ceil(Expression input, const Optional<DML_SCALE_BIAS>& scaleBias = NullOpt)
    {
        return detail::ElementWiseUnary<DML_OPERATOR_ELEMENT_WISE_CEIL, DML_ELEMENT_WISE_CEIL_OPERATOR_DESC>(input, scaleBias);
    }

    inline Expression Clip(Expression input, float min, float max, const Optional<DML_SCALE_BIAS>& scaleBias = NullOpt)
    {
        detail::GraphBuilder* builder = input.Impl()->GetGraphBuilder();

        TensorDesc inputTensor = input.Impl()->GetOutputDesc();
        TensorDesc outputTensor(inputTensor.dataType, inputTensor.sizes, builder->GetOutputLayout()); // Same as input

        DML_ELEMENT_WISE_CLIP_OPERATOR_DESC desc = {};
        desc.InputTensor = inputTensor.AsPtr<DML_TENSOR_DESC>();
        desc.OutputTensor = outputTensor.AsPtr<DML_TENSOR_DESC>();
        desc.ScaleBias = scaleBias ? &scaleBias.value() : nullptr;
        desc.Min = min;
        desc.Max = max;

        detail::NodeOutput* const inputs[] = { input.Impl() };
        detail::NodeID node = builder->CreateOperatorNode(DML_OPERATOR_ELEMENT_WISE_CLIP, &desc, inputs);
        detail::NodeOutput* output = builder->CreateNodeOutput(node, 0, std::move(outputTensor));

        return output;
    }

    inline Expression Cos(Expression input, const Optional<DML_SCALE_BIAS>& scaleBias = NullOpt)
    {
        return detail::ElementWiseUnary<DML_OPERATOR_ELEMENT_WISE_COS, DML_ELEMENT_WISE_COS_OPERATOR_DESC>(input, scaleBias);
    }

    inline Expression Divide(Expression a, Expression b)
    {
        return detail::ElementWiseBinary<DML_OPERATOR_ELEMENT_WISE_DIVIDE, DML_ELEMENT_WISE_DIVIDE_OPERATOR_DESC>(a, b);
    }

    inline Expression Erf(Expression input, const Optional<DML_SCALE_BIAS>& scaleBias = NullOpt)
    {
        return detail::ElementWiseUnary<DML_OPERATOR_ELEMENT_WISE_ERF, DML_ELEMENT_WISE_ERF_OPERATOR_DESC>(input, scaleBias);
    }

    inline Expression Exp(Expression input, const Optional<DML_SCALE_BIAS>& scaleBias = NullOpt)
    {
        return detail::ElementWiseUnary<DML_OPERATOR_ELEMENT_WISE_EXP, DML_ELEMENT_WISE_EXP_OPERATOR_DESC>(input, scaleBias);
    }

    inline Expression Floor(Expression input, const Optional<DML_SCALE_BIAS>& scaleBias = NullOpt)
    {
        return detail::ElementWiseUnary<DML_OPERATOR_ELEMENT_WISE_FLOOR, DML_ELEMENT_WISE_FLOOR_OPERATOR_DESC>(input, scaleBias);
    }

    inline Expression Log(Expression input, const Optional<DML_SCALE_BIAS>& scaleBias = NullOpt)
    {
        return detail::ElementWiseUnary<DML_OPERATOR_ELEMENT_WISE_LOG, DML_ELEMENT_WISE_LOG_OPERATOR_DESC>(input, scaleBias);
    }

    inline Expression LogicalAnd(Expression a, Expression b)
    {
        return detail::ElementWiseBinary<DML_OPERATOR_ELEMENT_WISE_LOGICAL_AND, DML_ELEMENT_WISE_LOGICAL_AND_OPERATOR_DESC>(a, b);
    }

    inline Expression Equals(Expression a, Expression b, DML_TENSOR_DATA_TYPE outputDataType = DML_TENSOR_DATA_TYPE_UINT8)
    {
        return detail::ElementWiseComparison<
            DML_OPERATOR_ELEMENT_WISE_LOGICAL_EQUALS,
            DML_ELEMENT_WISE_LOGICAL_EQUALS_OPERATOR_DESC>(a, b, outputDataType);
    }

    inline Expression GreaterThan(Expression a, Expression b, DML_TENSOR_DATA_TYPE outputDataType = DML_TENSOR_DATA_TYPE_UINT8)
    {
        return detail::ElementWiseComparison<
            DML_OPERATOR_ELEMENT_WISE_LOGICAL_GREATER_THAN,
            DML_ELEMENT_WISE_LOGICAL_GREATER_THAN_OPERATOR_DESC>(a, b, outputDataType);
    }

    inline Expression GreaterThanOrEqual(Expression a, Expression b, DML_TENSOR_DATA_TYPE outputDataType = DML_TENSOR_DATA_TYPE_UINT8)
    {
        return detail::ElementWiseComparison<
            DML_OPERATOR_ELEMENT_WISE_LOGICAL_GREATER_THAN_OR_EQUAL,
            DML_ELEMENT_WISE_LOGICAL_GREATER_THAN_OR_EQUAL_OPERATOR_DESC>(a, b, outputDataType);
    }

    inline Expression LessThan(Expression a, Expression b, DML_TENSOR_DATA_TYPE outputDataType = DML_TENSOR_DATA_TYPE_UINT8)
    {
        return detail::ElementWiseComparison<
            DML_OPERATOR_ELEMENT_WISE_LOGICAL_LESS_THAN,
            DML_ELEMENT_WISE_LOGICAL_LESS_THAN_OPERATOR_DESC>(a, b, outputDataType);
    }

    inline Expression LessThanOrEqual(Expression a, Expression b, DML_TENSOR_DATA_TYPE outputDataType = DML_TENSOR_DATA_TYPE_UINT8)
    {
        return detail::ElementWiseComparison<
            DML_OPERATOR_ELEMENT_WISE_LOGICAL_LESS_THAN_OR_EQUAL,
            DML_ELEMENT_WISE_LOGICAL_LESS_THAN_OR_EQUAL_OPERATOR_DESC>(a, b, outputDataType);
    }

    inline Expression LogicalNot(Expression input)
    {
        detail::GraphBuilder* builder = input.Impl()->GetGraphBuilder();

        TensorDesc inputTensor = input.Impl()->GetOutputDesc();
        TensorDesc outputTensor(inputTensor.dataType, inputTensor.sizes, builder->GetOutputLayout()); // Same as input

        DML_ELEMENT_WISE_LOGICAL_NOT_OPERATOR_DESC desc = {};
        desc.InputTensor = inputTensor.AsPtr<DML_TENSOR_DESC>();
        desc.OutputTensor = outputTensor.AsPtr<DML_TENSOR_DESC>();

        detail::NodeOutput* const inputs[] = { input.Impl() };
        detail::NodeID node = builder->CreateOperatorNode(DML_OPERATOR_ELEMENT_WISE_LOGICAL_NOT, &desc, inputs);
        detail::NodeOutput* output = builder->CreateNodeOutput(node, 0, std::move(outputTensor));

        return output;
    }

    inline Expression LogicalOr(Expression a, Expression b)
    {
        return detail::ElementWiseBinary<DML_OPERATOR_ELEMENT_WISE_LOGICAL_OR, DML_ELEMENT_WISE_LOGICAL_OR_OPERATOR_DESC>(a, b);
    }

    inline Expression LogicalXor(Expression a, Expression b)
    {
        return detail::ElementWiseBinary<DML_OPERATOR_ELEMENT_WISE_LOGICAL_XOR, DML_ELEMENT_WISE_LOGICAL_XOR_OPERATOR_DESC>(a, b);
    }

    inline Expression Max(Expression a, Expression b)
    {
        return detail::ElementWiseBinary<DML_OPERATOR_ELEMENT_WISE_MAX, DML_ELEMENT_WISE_MAX_OPERATOR_DESC>(a, b);
    }

    inline Expression Mean(Expression a, Expression b)
    {
        return detail::ElementWiseBinary<DML_OPERATOR_ELEMENT_WISE_MEAN, DML_ELEMENT_WISE_MEAN_OPERATOR_DESC>(a, b);
    }

    inline Expression Min(Expression a, Expression b)
    {
        return detail::ElementWiseBinary<DML_OPERATOR_ELEMENT_WISE_MIN, DML_ELEMENT_WISE_MIN_OPERATOR_DESC>(a, b);
    }

    inline Expression Multiply(Expression a, Expression b)
    {
        return detail::ElementWiseBinary<DML_OPERATOR_ELEMENT_WISE_MULTIPLY, DML_ELEMENT_WISE_MULTIPLY_OPERATOR_DESC>(a, b);
    }

    inline Expression Pow(Expression input, Expression exponent, const Optional<DML_SCALE_BIAS>& scaleBias = NullOpt)
    {
        assert(detail::HasSameOwner({ input, exponent }));
        detail::GraphBuilder* builder = input.Impl()->GetGraphBuilder();

        TensorDesc inputTensor = input.Impl()->GetOutputDesc();
        TensorDesc exponentTensor = exponent.Impl()->GetOutputDesc();
        TensorDesc outputTensor(inputTensor.dataType, inputTensor.sizes, builder->GetOutputLayout()); // Same as input

        DML_ELEMENT_WISE_POW_OPERATOR_DESC desc = {};
        desc.InputTensor = inputTensor.AsPtr<DML_TENSOR_DESC>();
        desc.ExponentTensor = exponentTensor.AsPtr<DML_TENSOR_DESC>();
        desc.OutputTensor = outputTensor.AsPtr<DML_TENSOR_DESC>();
        desc.ScaleBias = scaleBias ? &scaleBias.value() : nullptr;

        detail::NodeOutput* const inputs[] = { input.Impl(), exponent.Impl() };
        detail::NodeID node = builder->CreateOperatorNode(DML_OPERATOR_ELEMENT_WISE_POW, &desc, inputs);
        detail::NodeOutput* output = builder->CreateNodeOutput(node, 0, std::move(outputTensor));

        return output;
    }

    inline Expression Pow(Expression input, float exponent, const Optional<DML_SCALE_BIAS>& scaleBias = NullOpt)
    {
        detail::GraphBuilder* builder = input.Impl()->GetGraphBuilder();

        TensorDesc inputTensor = input.Impl()->GetOutputDesc();
        TensorDesc outputTensor(inputTensor.dataType, inputTensor.sizes, builder->GetOutputLayout()); // Same as input

        DML_ELEMENT_WISE_CONSTANT_POW_OPERATOR_DESC desc = {};
        desc.InputTensor = inputTensor.AsPtr<DML_TENSOR_DESC>();
        desc.OutputTensor = outputTensor.AsPtr<DML_TENSOR_DESC>();
        desc.ScaleBias = scaleBias ? &scaleBias.value() : nullptr;
        desc.Exponent = exponent;

        detail::NodeOutput* const inputs[] = { input.Impl() };
        detail::NodeID node = builder->CreateOperatorNode(DML_OPERATOR_ELEMENT_WISE_CONSTANT_POW, &desc, inputs);
        detail::NodeOutput* output = builder->CreateNodeOutput(node, 0, std::move(outputTensor));

        return output;
    }

    inline Expression Recip(Expression input, const Optional<DML_SCALE_BIAS>& scaleBias = NullOpt)
    {
        return detail::ElementWiseUnary<DML_OPERATOR_ELEMENT_WISE_RECIP, DML_ELEMENT_WISE_RECIP_OPERATOR_DESC>(input, scaleBias);
    }

    inline Expression Sin(Expression input, const Optional<DML_SCALE_BIAS>& scaleBias = NullOpt)
    {
        return detail::ElementWiseUnary<DML_OPERATOR_ELEMENT_WISE_SIN, DML_ELEMENT_WISE_SIN_OPERATOR_DESC>(input, scaleBias);
    }

    inline Expression Sqrt(Expression input, const Optional<DML_SCALE_BIAS>& scaleBias = NullOpt)
    {
        return detail::ElementWiseUnary<DML_OPERATOR_ELEMENT_WISE_SQRT, DML_ELEMENT_WISE_SQRT_OPERATOR_DESC>(input, scaleBias);
    }

    inline Expression Subtract(Expression a, Expression b)
    {
        return detail::ElementWiseBinary<DML_OPERATOR_ELEMENT_WISE_SUBTRACT, DML_ELEMENT_WISE_SUBTRACT_OPERATOR_DESC>(a, b);
    }

    inline Expression Tan(Expression input, const Optional<DML_SCALE_BIAS>& scaleBias = NullOpt)
    {
        return detail::ElementWiseUnary<DML_OPERATOR_ELEMENT_WISE_TAN, DML_ELEMENT_WISE_TAN_OPERATOR_DESC>(input, scaleBias);
    }

    inline Expression Threshold(Expression input, float min, const Optional<DML_SCALE_BIAS>& scaleBias = NullOpt)
    {
        detail::GraphBuilder* builder = input.Impl()->GetGraphBuilder();

        TensorDesc inputTensor = input.Impl()->GetOutputDesc();
        TensorDesc outputTensor(inputTensor.dataType, inputTensor.sizes, builder->GetOutputLayout()); // Same as input

        DML_ELEMENT_WISE_THRESHOLD_OPERATOR_DESC desc = {};
        desc.InputTensor = inputTensor.AsPtr<DML_TENSOR_DESC>();
        desc.OutputTensor = outputTensor.AsPtr<DML_TENSOR_DESC>();
        desc.ScaleBias = scaleBias ? &scaleBias.value() : nullptr;
        desc.Min = min;

        detail::NodeOutput* const inputs[] = { input.Impl() };
        detail::NodeID node = builder->CreateOperatorNode(DML_OPERATOR_ELEMENT_WISE_THRESHOLD, &desc, inputs);
        detail::NodeOutput* output = builder->CreateNodeOutput(node, 0, std::move(outputTensor));

        return output;
    }

    inline Expression QuantizeLinear(Expression input, Expression scale, Expression zeroPoint)
    {
        assert(detail::HasSameOwner({ input, scale, zeroPoint }));

        detail::GraphBuilder* builder = input.Impl()->GetGraphBuilder();

        TensorDesc inputTensor = input.Impl()->GetOutputDesc();
        TensorDesc scaleTensor = scale.Impl()->GetOutputDesc();
        TensorDesc zeroPointTensor = zeroPoint.Impl()->GetOutputDesc();
        TensorDesc outputTensor(DML_TENSOR_DATA_TYPE_UINT8, inputTensor.sizes, builder->GetOutputLayout());

        DML_ELEMENT_WISE_QUANTIZE_LINEAR_OPERATOR_DESC desc = {};
        desc.InputTensor = inputTensor.AsPtr<DML_TENSOR_DESC>();
        desc.ScaleTensor = scaleTensor.AsPtr<DML_TENSOR_DESC>();
        desc.ZeroPointTensor = zeroPointTensor.AsPtr<DML_TENSOR_DESC>();
        desc.OutputTensor = outputTensor.AsPtr<DML_TENSOR_DESC>();

        detail::NodeOutput* const inputs[] = { input.Impl(), scale.Impl(), zeroPoint.Impl() };
        detail::NodeID node = builder->CreateOperatorNode(DML_OPERATOR_ELEMENT_WISE_QUANTIZE_LINEAR, &desc, inputs);
        detail::NodeOutput* output = builder->CreateNodeOutput(node, 0, std::move(outputTensor));

        return output;
    }

    inline Expression DequantizeLinear(Expression input, Expression scale, Expression zeroPoint)
    {
        assert(detail::HasSameOwner({ input, scale, zeroPoint }));

        detail::GraphBuilder* builder = input.Impl()->GetGraphBuilder();

        TensorDesc inputTensor = input.Impl()->GetOutputDesc();
        TensorDesc scaleTensor = scale.Impl()->GetOutputDesc();
        TensorDesc zeroPointTensor = zeroPoint.Impl()->GetOutputDesc();
        TensorDesc outputTensor(DML_TENSOR_DATA_TYPE_FLOAT32, inputTensor.sizes, builder->GetOutputLayout());

        DML_ELEMENT_WISE_DEQUANTIZE_LINEAR_OPERATOR_DESC desc = {};
        desc.InputTensor = inputTensor.AsPtr<DML_TENSOR_DESC>();
        desc.ScaleTensor = scaleTensor.AsPtr<DML_TENSOR_DESC>();
        desc.ZeroPointTensor = zeroPointTensor.AsPtr<DML_TENSOR_DESC>();
        desc.OutputTensor = outputTensor.AsPtr<DML_TENSOR_DESC>();

        detail::NodeOutput* const inputs[] = { input.Impl(), scale.Impl(), zeroPoint.Impl() };
        detail::NodeID node = builder->CreateOperatorNode(DML_OPERATOR_ELEMENT_WISE_DEQUANTIZE_LINEAR, &desc, inputs);
        detail::NodeOutput* output = builder->CreateNodeOutput(node, 0, std::move(outputTensor));

        return output;
    }

    inline Expression Sign(Expression a)
    {
        return detail::ElementWiseUnary<DML_OPERATOR_ELEMENT_WISE_SIGN, DML_ELEMENT_WISE_SIGN_OPERATOR_DESC>(a);
    }

    inline Expression IsNaN(Expression input)
    {
        detail::GraphBuilder* builder = input.Impl()->GetGraphBuilder();

        TensorDesc inputTensor = input.Impl()->GetOutputDesc();
        TensorDesc outputTensor(DML_TENSOR_DATA_TYPE_UINT8, inputTensor.sizes, builder->GetOutputLayout()); // Same as input

        DML_ELEMENT_WISE_IS_NAN_OPERATOR_DESC desc = {};
        desc.InputTensor = inputTensor.AsPtr<DML_TENSOR_DESC>();
        desc.OutputTensor = outputTensor.AsPtr<DML_TENSOR_DESC>();

        detail::NodeOutput* const inputs[] = { input.Impl() };
        detail::NodeID node = builder->CreateOperatorNode(DML_OPERATOR_ELEMENT_WISE_IS_NAN, &desc, inputs);
        detail::NodeOutput* output = builder->CreateNodeOutput(node, 0, std::move(outputTensor));

        return output;
    }

    // 
    // TODO: Erf
    // 

    inline Expression Sinh(Expression input, const Optional<DML_SCALE_BIAS>& scaleBias = NullOpt)
    {
        return detail::ElementWiseUnary<DML_OPERATOR_ELEMENT_WISE_SINH, DML_ELEMENT_WISE_SINH_OPERATOR_DESC>(input, scaleBias);
    }

    inline Expression Cosh(Expression input, const Optional<DML_SCALE_BIAS>& scaleBias = NullOpt)
    {
        return detail::ElementWiseUnary<DML_OPERATOR_ELEMENT_WISE_COSH, DML_ELEMENT_WISE_COSH_OPERATOR_DESC>(input, scaleBias);
    }

    inline Expression Tanh(Expression input, const Optional<DML_SCALE_BIAS>& scaleBias = NullOpt)
    {
        return detail::ElementWiseUnary<DML_OPERATOR_ELEMENT_WISE_TANH, DML_ELEMENT_WISE_TANH_OPERATOR_DESC>(input, scaleBias);
    }

    inline Expression ASinh(Expression input, const Optional<DML_SCALE_BIAS>& scaleBias = NullOpt)
    {
        return detail::ElementWiseUnary<DML_OPERATOR_ELEMENT_WISE_ASINH, DML_ELEMENT_WISE_ASINH_OPERATOR_DESC>(input, scaleBias);
    }

    inline Expression ACosh(Expression input, const Optional<DML_SCALE_BIAS>& scaleBias = NullOpt)
    {
        return detail::ElementWiseUnary<DML_OPERATOR_ELEMENT_WISE_ACOSH, DML_ELEMENT_WISE_ACOSH_OPERATOR_DESC>(input, scaleBias);
    }

    inline Expression ATanh(Expression input, const Optional<DML_SCALE_BIAS>& scaleBias = NullOpt)
    {
        return detail::ElementWiseUnary<DML_OPERATOR_ELEMENT_WISE_ATANH, DML_ELEMENT_WISE_ATANH_OPERATOR_DESC>(input, scaleBias);
    }

    inline Expression If(Expression condition, Expression a, Expression b)
    {
        assert(detail::HasSameOwner({ condition, a, b }));
        assert(detail::HasSameDataType({ a, b }));

        detail::GraphBuilder* builder = condition.Impl()->GetGraphBuilder();

        TensorDesc conditionTensor = condition.Impl()->GetOutputDesc();
        assert(conditionTensor.dataType == DML_TENSOR_DATA_TYPE_UINT8);

        TensorDesc aTensor = a.Impl()->GetOutputDesc();
        TensorDesc bTensor = b.Impl()->GetOutputDesc();
        TensorDesc outputTensor(aTensor.dataType, aTensor.sizes, builder->GetOutputLayout());

        DML_ELEMENT_WISE_IF_OPERATOR_DESC desc = {};
        desc.ConditionTensor = conditionTensor.AsPtr<DML_TENSOR_DESC>();
        desc.ATensor = aTensor.AsPtr<DML_TENSOR_DESC>();
        desc.BTensor = bTensor.AsPtr<DML_TENSOR_DESC>();
        desc.OutputTensor = outputTensor.AsPtr<DML_TENSOR_DESC>();

        detail::NodeOutput* const inputs[] = { condition.Impl(), a.Impl(), b.Impl() };
        detail::NodeID node = builder->CreateOperatorNode(DML_OPERATOR_ELEMENT_WISE_IF, &desc, inputs);
        detail::NodeOutput* output = builder->CreateNodeOutput(node, 0, std::move(outputTensor));

        return output;
    }

    inline Expression BitShiftLeft(Expression a, Expression b)
    {
        return detail::ElementWiseBinary<DML_OPERATOR_ELEMENT_WISE_BIT_SHIFT_LEFT, DML_ELEMENT_WISE_BIT_SHIFT_LEFT_OPERATOR_DESC>(a, b);
    }

    inline Expression BitShiftRight(Expression a, Expression b)
    {
        return detail::ElementWiseBinary<DML_OPERATOR_ELEMENT_WISE_BIT_SHIFT_RIGHT, DML_ELEMENT_WISE_BIT_SHIFT_RIGHT_OPERATOR_DESC>(a, b);
    }

    inline Expression BitAnd(Expression a, Expression b)
    {
        return detail::ElementWiseBinary<DML_OPERATOR_ELEMENT_WISE_BIT_AND, DML_ELEMENT_WISE_BIT_AND_OPERATOR_DESC>(a, b);
    }

    inline Expression BitOr(Expression a, Expression b)
    {
        return detail::ElementWiseBinary<DML_OPERATOR_ELEMENT_WISE_BIT_OR, DML_ELEMENT_WISE_BIT_OR_OPERATOR_DESC>(a, b);
    }

    inline Expression BitXor(Expression a, Expression b)
    {
        return detail::ElementWiseBinary<DML_OPERATOR_ELEMENT_WISE_BIT_XOR, DML_ELEMENT_WISE_BIT_XOR_OPERATOR_DESC>(a, b);
    }

    inline Expression BitNot(Expression a)
    {
        return detail::ElementWiseUnary<DML_OPERATOR_ELEMENT_WISE_BIT_NOT, DML_ELEMENT_WISE_BIT_NOT_OPERATOR_DESC>(a);
    }

    inline Expression BitCount(Expression a, DML_TENSOR_DATA_TYPE outputDataType = DML_TENSOR_DATA_TYPE_UINT8)
    {
        return detail::ElementWiseUnary<DML_OPERATOR_ELEMENT_WISE_BIT_COUNT, DML_ELEMENT_WISE_BIT_COUNT_OPERATOR_DESC>(a, outputDataType);
    }

    // 
    // TODO: Round
    // 

    inline Expression IsInfinity(Expression input, DML_IS_INFINITY_MODE infinityMode = DML_IS_INFINITY_MODE_EITHER)
    {
        detail::GraphBuilder* builder = input.Impl()->GetGraphBuilder();

        TensorDesc inputTensor = input.Impl()->GetOutputDesc();
<<<<<<< HEAD
        TensorDesc outputTensor(inputTensor.dataType, outputSizes, builder->GetOutputLayout());

        std::array<float, 4> dml_scales;

        if (scales.empty()) {
            dml_scales[0] = static_cast<float>(inputTensor.sizes[0]) / static_cast<float>(outputSizes[0]);
            dml_scales[1] = static_cast<float>(inputTensor.sizes[1]) / static_cast<float>(outputSizes[1]);
            dml_scales[2] = static_cast<float>(inputTensor.sizes[2]) / static_cast<float>(outputSizes[2]);
            dml_scales[3] = static_cast<float>(inputTensor.sizes[3]) / static_cast<float>(outputSizes[3]);
        } else {
            assert(scales.size() == 4);
            dml_scales[0] = scales[0];
            dml_scales[1] = scales[1];
            dml_scales[2] = scales[2];
            dml_scales[3] = scales[3];
        }
=======
        TensorDesc outputTensor(DML_TENSOR_DATA_TYPE_UINT8, inputTensor.sizes, builder->GetOutputLayout()); // Same as input
>>>>>>> 858feced

        DML_ELEMENT_WISE_IS_INFINITY_OPERATOR_DESC desc = {};
        desc.InputTensor = inputTensor.AsPtr<DML_TENSOR_DESC>();
        desc.OutputTensor = outputTensor.AsPtr<DML_TENSOR_DESC>();
        desc.InfinityMode = infinityMode;

        detail::NodeOutput* const inputs[] = { input.Impl() };
        detail::NodeID node = builder->CreateOperatorNode(DML_OPERATOR_ELEMENT_WISE_IS_INFINITY, &desc, inputs);
        detail::NodeOutput* output = builder->CreateNodeOutput(node, 0, std::move(outputTensor));

        return output;
    }

    inline Expression ModulusTruncate(Expression a, Expression b)
    {
        return detail::ElementWiseBinary<DML_OPERATOR_ELEMENT_WISE_MODULUS_TRUNCATE, DML_ELEMENT_WISE_MODULUS_TRUNCATE_OPERATOR_DESC>(a, b);
    }

    inline Expression ModulusFloor(Expression a, Expression b)
    {
        return detail::ElementWiseBinary<DML_OPERATOR_ELEMENT_WISE_MODULUS_FLOOR, DML_ELEMENT_WISE_MODULUS_FLOOR_OPERATOR_DESC>(a, b);
    }

#pragma region detail
#define DMLX_ACTIVATION_IMPL(_name) \
    do { \
        detail::GraphBuilder* builder = input.Impl()->GetGraphBuilder(); \
        \
        TensorDesc inputTensor = input.Impl()->GetOutputDesc(); \
        TensorDesc outputTensor(inputTensor.dataType, inputTensor.sizes, builder->GetOutputLayout()); \
        \
        DML_##_name##_OPERATOR_DESC desc = {}; \
        desc.InputTensor = inputTensor.AsPtr<DML_TENSOR_DESC>(); \
        desc.OutputTensor = outputTensor.AsPtr<DML_TENSOR_DESC>(); \
        \
        detail::NodeOutput* const inputs[] = { input.Impl() }; \
        detail::NodeID node = builder->CreateOperatorNode(DML_OPERATOR_##_name, &desc, inputs); \
        detail::NodeOutput* output = builder->CreateNodeOutput(node, 0, std::move(outputTensor)); \
        \
        return output; \
    } while(0)

#define DMLX_ACTIVATION_IMPL_1(_name, _param1Name, _param1) \
    do { \
        detail::GraphBuilder* builder = input.Impl()->GetGraphBuilder(); \
        \
        TensorDesc inputTensor = input.Impl()->GetOutputDesc(); \
        TensorDesc outputTensor(inputTensor.dataType, inputTensor.sizes, builder->GetOutputLayout()); \
        \
        DML_##_name##_OPERATOR_DESC desc = {}; \
        desc.InputTensor = inputTensor.AsPtr<DML_TENSOR_DESC>(); \
        desc.OutputTensor = outputTensor.AsPtr<DML_TENSOR_DESC>(); \
        desc._param1Name = _param1; \
        \
        detail::NodeOutput* const inputs[] = { input.Impl() }; \
        detail::NodeID node = builder->CreateOperatorNode(DML_OPERATOR_##_name, &desc, inputs); \
        detail::NodeOutput* output = builder->CreateNodeOutput(node, 0, std::move(outputTensor)); \
        \
        return output; \
    } while(0)

#define DMLX_ACTIVATION_IMPL_2(_name, _param1Name, _param1, _param2Name, _param2) \
    do { \
        detail::GraphBuilder* builder = input.Impl()->GetGraphBuilder(); \
        \
        TensorDesc inputTensor = input.Impl()->GetOutputDesc(); \
        TensorDesc outputTensor(inputTensor.dataType, inputTensor.sizes, builder->GetOutputLayout()); \
        \
        DML_##_name##_OPERATOR_DESC desc = {}; \
        desc.InputTensor = inputTensor.AsPtr<DML_TENSOR_DESC>(); \
        desc.OutputTensor = outputTensor.AsPtr<DML_TENSOR_DESC>(); \
        desc._param1Name = _param1; \
        desc._param2Name = _param2; \
        \
        detail::NodeOutput* const inputs[] = { input.Impl() }; \
        detail::NodeID node = builder->CreateOperatorNode(DML_OPERATOR_##_name, &desc, inputs); \
        detail::NodeOutput* output = builder->CreateNodeOutput(node, 0, std::move(outputTensor)); \
        \
        return output; \
    } while(0)
#pragma endregion

    inline Expression ActivationElu(Expression input, float alpha = 1.0f)
    {
        DMLX_ACTIVATION_IMPL_1(ACTIVATION_ELU, Alpha, alpha);
    }

    inline Expression ActivationHardmax(Expression input)
    {
        DMLX_ACTIVATION_IMPL(ACTIVATION_HARDMAX);
    }

    inline Expression ActivationHardSigmoid(Expression input, float alpha = 0.2f, float beta = 0.5f)
    {
        DMLX_ACTIVATION_IMPL_2(ACTIVATION_HARD_SIGMOID, Alpha, alpha, Beta, beta);
    }

    inline Expression ActivationIdentity(Expression input)
    {
        DMLX_ACTIVATION_IMPL(ACTIVATION_IDENTITY);
    }

    inline Expression ActivationLeakyRelu(Expression input, float alpha = 0.01f)
    {
        DMLX_ACTIVATION_IMPL_1(ACTIVATION_LEAKY_RELU, Alpha, alpha);
    }

    inline Expression ActivationLinear(Expression input, float alpha, float beta)
    {
        DMLX_ACTIVATION_IMPL_2(ACTIVATION_LINEAR, Alpha, alpha, Beta, beta);
    }

    inline Expression ActivationLogSoftmax(Expression input)
    {
        DMLX_ACTIVATION_IMPL(ACTIVATION_LOG_SOFTMAX);
    }

    inline Expression ActivationParameterizedRelu(Expression input, Expression slope)
    {
        assert(detail::HasSameOwner({ input, slope }));

        detail::GraphBuilder* builder = input.Impl()->GetGraphBuilder();

        TensorDesc inputTensor = input.Impl()->GetOutputDesc();
        TensorDesc slopeTensor = slope.Impl()->GetOutputDesc();
        TensorDesc outputTensor(inputTensor.dataType, inputTensor.sizes, builder->GetOutputLayout());

        DML_ACTIVATION_PARAMETERIZED_RELU_OPERATOR_DESC desc = {};
        desc.InputTensor = inputTensor.AsPtr<DML_TENSOR_DESC>();
        desc.SlopeTensor = slopeTensor.AsPtr<DML_TENSOR_DESC>();
        desc.OutputTensor = outputTensor.AsPtr<DML_TENSOR_DESC>();

        detail::NodeOutput* const inputs[] = { input.Impl(), slope.Impl() };
        detail::NodeID node = builder->CreateOperatorNode(DML_OPERATOR_ACTIVATION_PARAMETERIZED_RELU, &desc, inputs);
        detail::NodeOutput* output = builder->CreateNodeOutput(node, 0, std::move(outputTensor));

        return output;
    }

    inline Expression ActivationParametricSoftplus(Expression input, float alpha, float beta)
    {
        DMLX_ACTIVATION_IMPL_2(ACTIVATION_PARAMETRIC_SOFTPLUS, Alpha, alpha, Beta, beta);
    }

    inline Expression ActivationRelu(Expression input)
    {
        DMLX_ACTIVATION_IMPL(ACTIVATION_RELU);
    }

    inline Expression ActivationScaledElu(Expression input, float alpha = 1.67326319217681884765625f, float gamma = 1.05070102214813232421875f)
    {
        DMLX_ACTIVATION_IMPL_2(ACTIVATION_SCALED_ELU, Alpha, alpha, Gamma, gamma);
    }

    inline Expression ActivationScaledTanh(Expression input, float alpha = 1.0f, float beta = 0.5f)
    {
        DMLX_ACTIVATION_IMPL_2(ACTIVATION_SCALED_TANH, Alpha, alpha, Beta, beta);
    }

    inline Expression ActivationSigmoid(Expression input)
    {
        DMLX_ACTIVATION_IMPL(ACTIVATION_SIGMOID);
    }

    inline Expression ActivationSoftmax(Expression input)
    {
        DMLX_ACTIVATION_IMPL(ACTIVATION_SOFTMAX);
    }

    inline Expression ActivationSoftplus(Expression input, float steepness = 1.0f)
    {
        DMLX_ACTIVATION_IMPL_1(ACTIVATION_SOFTPLUS, Steepness, steepness);
    }

    inline Expression ActivationSoftsign(Expression input)
    {
        DMLX_ACTIVATION_IMPL(ACTIVATION_SOFTSIGN);
    }

    inline Expression ActivationTanh(Expression input)
    {
        DMLX_ACTIVATION_IMPL(ACTIVATION_TANH);
    }

    inline Expression ActivationThresholdedRelu(Expression input, float alpha = 1.0f)
    {
        DMLX_ACTIVATION_IMPL_1(ACTIVATION_THRESHOLDED_RELU, Alpha, alpha);
    }

    // 
    // TODO: ActivationShrink
    // 

    // 
    // TODO: ActivationCelu
    // 

#undef DMLX_ACTIVATION_IMPL
#undef DMLX_ACTIVATION_IMPL_1
#undef DMLX_ACTIVATION_IMPL_2

    // ---------------------------------------------------------------------------------------------------------------

    // If not specified, parameters are defaulted to the following values:
    //   Mode = DML_CONVOLUTION_MODE_CROSS_CORRELATION
    //   Direction = DML_CONVOLUTION_DIRECTION_FORWARD
    //   Strides = { 1, 1 } for 2D convolution, { 1, 1, 1 } for 3D convolution
    //   Dilations = { 1, 1 } for 2D convolution, { 1, 1, 1 } for 3D convolution
    //   StartPadding = { 0, 0 } for 2D convolution, { 0, 0, 0 } for 3D convolution
    //   EndPadding = { 0, 0 } for 2D convolution, { 0, 0, 0 } for 3D convolution
    //   OutputPadding = { 0, 0 } for 2D convolution, { 0, 0, 0 } for 3D convolution
    //   GroupCount = 1
    //   FusedActivation = nullptr
    //   OutputSizes = computed from other parameters
    inline Expression Convolution(
        Expression input,
        Expression filter,
        Optional<Expression> bias = NullOpt,
        DML_CONVOLUTION_MODE mode = DML_CONVOLUTION_MODE_CROSS_CORRELATION,
        DML_CONVOLUTION_DIRECTION direction = DML_CONVOLUTION_DIRECTION_FORWARD,
        Span<const uint32_t> strides = {},
        Span<const uint32_t> dilations = {},
        Span<const uint32_t> startPadding = {},
        Span<const uint32_t> endPadding = {},
        Span<const uint32_t> outputPadding = {},
        uint32_t groupCount = 1,
        FusedActivation fusedActivation = FusedActivation::None(),
        TensorDesc::Dimensions outputSizes = {})
    {
        assert(detail::HasSameOwner({ input, filter }));
        assert(!bias || detail::HasSameOwner({ input, *bias }));

        detail::GraphBuilder* builder = input.Impl()->GetGraphBuilder();

        TensorDesc inputTensor = input.Impl()->GetOutputDesc();
        TensorDesc filterTensor = filter.Impl()->GetOutputDesc();
        TensorDesc biasTensor;
        if (bias)
        {
            biasTensor = bias->Impl()->GetOutputDesc();
        }

        uint32_t dimensionCount = static_cast<uint32_t>(inputTensor.sizes.size());

        assert(dimensionCount == 4 || dimensionCount == 5);
        uint32_t spatialDimensionCount = dimensionCount - 2;

        // If the spatial dimension count is 2, we'll just use the first two elements by setting
        // DimensionCount = 2 in the desc
        const uint32_t defaultStridesAndDilations[3] = { 1, 1, 1 };
        const uint32_t defaultPadding[3] = { 0, 0, 0 };

        assert(strides.empty() || strides.size() == spatialDimensionCount);
        assert(dilations.empty() || dilations.size() == spatialDimensionCount);
        assert(startPadding.empty() || startPadding.size() == spatialDimensionCount);
        assert(endPadding.empty() || endPadding.size() == spatialDimensionCount);
        assert(outputPadding.empty() || outputPadding.size() == spatialDimensionCount);
        assert(outputSizes.empty() || outputSizes.size() == inputTensor.sizes.size());

        strides = strides.empty() ? Span<const uint32_t>{ defaultStridesAndDilations } : strides;
        dilations = dilations.empty() ? Span<const uint32_t>{ defaultStridesAndDilations } : dilations;
        startPadding = startPadding.empty() ? Span<const uint32_t>{ defaultPadding } : startPadding;
        endPadding = endPadding.empty() ? Span<const uint32_t>{ defaultPadding } : endPadding;
        outputPadding = outputPadding.empty() ? Span<const uint32_t>{ defaultPadding } : outputPadding;

        // Compute the output shapes

        if (outputSizes.empty())
        {
            if (direction == DML_CONVOLUTION_DIRECTION_FORWARD)
            {
                outputSizes.push_back(inputTensor.sizes[0]); // output[N] = input[N]
                outputSizes.push_back(filterTensor.sizes[0]); // output[C] = filter[N]

                for (uint32_t dim = 0; dim < spatialDimensionCount; ++dim)
                {
                    uint32_t inputSize = inputTensor.sizes[dim + 2];
                    uint32_t paddedSize = inputSize + startPadding[dim] + endPadding[dim];

                    uint32_t windowSize = filterTensor.sizes[dim + 2];
                    uint32_t kernelSize = 1 + (windowSize - 1) * dilations[dim];

                    assert(kernelSize <= paddedSize);
                    assert(strides[dim] != 0);

                    outputSizes.push_back(1 + (paddedSize - kernelSize) / strides[dim]);
                }
            }
            else if (direction == DML_CONVOLUTION_DIRECTION_BACKWARD)
            {
                // TODO: implement me
                assert(false);
            }
            else
            {
                DMLX_THROW(E_UNEXPECTED);
            }
        }

        TensorDesc outputTensor(inputTensor.dataType, std::move(outputSizes), builder->GetOutputLayout());
        detail::FusedActivationStorage storage;

        DML_CONVOLUTION_OPERATOR_DESC desc = {};
        desc.InputTensor = inputTensor.AsPtr<DML_TENSOR_DESC>();
        desc.FilterTensor = filterTensor.AsPtr<DML_TENSOR_DESC>();
        desc.BiasTensor = bias ? biasTensor.AsPtr<DML_TENSOR_DESC>() : nullptr;
        desc.OutputTensor = outputTensor.AsPtr<DML_TENSOR_DESC>();
        desc.Mode = mode;
        desc.Direction = direction;
        desc.DimensionCount = spatialDimensionCount;
        desc.Strides = strides.data();
        desc.Dilations = dilations.data();
        desc.StartPadding = startPadding.data();
        desc.EndPadding = endPadding.data();
        desc.OutputPadding = outputPadding.data();
        desc.GroupCount = groupCount;
        desc.FusedActivation = detail::GetFusedActivationPtr(fusedActivation, &storage);

        SmallVector<detail::NodeOutput*, 3> inputs = { input.Impl(), filter.Impl() };
        if (bias)
        {
            inputs.push_back(bias->Impl());
        }

        detail::NodeID node = builder->CreateOperatorNode(DML_OPERATOR_CONVOLUTION, &desc, inputs);
        detail::NodeOutput* output = builder->CreateNodeOutput(node, 0, std::move(outputTensor));

        return output;
    }

    // Helper for setting parameters for the Convolution operator. Sample usage:
    // 
    //   auto conv = dml::ConvolutionBuilder(...)
    //        .StartPadding(...)
    //        .EndPadding(...)
    //        .Strides(...)
    //        .Build();
    // 
    // Parameters left unspecified will be defaulted with the same values as dml::Convolution().
    class ConvolutionBuilder
    {
    public:
        ConvolutionBuilder(Expression input, Expression filter, Optional<Expression> bias = NullOpt)
            : m_input(input), m_filter(filter), m_bias(bias)
        {}

        ConvolutionBuilder& Mode(DML_CONVOLUTION_MODE mode) { m_mode = mode; return *this; }
        ConvolutionBuilder& Direction(DML_CONVOLUTION_DIRECTION direction) { m_direction = direction; return *this; }
        ConvolutionBuilder& Strides(Span<const uint32_t> strides) { m_strides.assign(strides.begin(), strides.end()); return *this; }
        ConvolutionBuilder& Dilations(Span<const uint32_t> dilations) { m_dilations.assign(dilations.begin(), dilations.end()); return *this; }
        ConvolutionBuilder& StartPadding(Span<const uint32_t> startPadding) { m_startPadding.assign(startPadding.begin(), startPadding.end()); return *this; }
        ConvolutionBuilder& EndPadding(Span<const uint32_t> endPadding) { m_endPadding.assign(endPadding.begin(), endPadding.end()); return *this; }
        ConvolutionBuilder& OutputPadding(Span<const uint32_t> outputPadding) { m_outputPadding.assign(outputPadding.begin(), outputPadding.end()); return *this; }
        ConvolutionBuilder& GroupCount(uint32_t groupCount) { m_groupCount = groupCount; return *this; }
        ConvolutionBuilder& FusedActivation(FusedActivation fusedActivation) { m_fusedActivation = fusedActivation; return *this; }
        ConvolutionBuilder& OutputSizes(TensorDesc::Dimensions outputSizes) { m_outputSizes = std::move(outputSizes); return *this; }

        Expression Build() const
        {
            return Convolution(
                m_input,
                m_filter,
                m_bias,
                m_mode,
                m_direction,
                m_strides,
                m_dilations,
                m_startPadding,
                m_endPadding,
                m_outputPadding,
                m_groupCount,
                m_fusedActivation,
                m_outputSizes);
        }

    private:
        Expression m_input;
        Expression m_filter;
        Optional<Expression> m_bias;
        DML_CONVOLUTION_MODE m_mode = DML_CONVOLUTION_MODE_CROSS_CORRELATION;
        DML_CONVOLUTION_DIRECTION m_direction = DML_CONVOLUTION_DIRECTION_FORWARD;
        SmallVector<uint32_t, 3> m_strides = {};
        SmallVector<uint32_t, 3> m_dilations = {};
        SmallVector<uint32_t, 3> m_startPadding = {};
        SmallVector<uint32_t, 3> m_endPadding = {};
        SmallVector<uint32_t, 3> m_outputPadding = {};
        uint32_t m_groupCount = 1;
        dml::FusedActivation m_fusedActivation;
        TensorDesc::Dimensions m_outputSizes = {};
    };

    // ---------------------------------------------------------------------------------------------------------------

    inline Expression Gemm(
        Expression a,
        Expression b,
        Optional<Expression> c = NullOpt,
        DML_MATRIX_TRANSFORM transA = DML_MATRIX_TRANSFORM_NONE,
        DML_MATRIX_TRANSFORM transB = DML_MATRIX_TRANSFORM_NONE,
        float alpha = 1.0f,
        float beta = 1.0f,
        FusedActivation fusedActivation = FusedActivation::None())
    {
        assert(detail::HasSameOwner({ a, b }));
        assert(!c || detail::HasSameOwner({ a, *c }));

        detail::GraphBuilder* builder = a.Impl()->GetGraphBuilder();

        TensorDesc aTensor = a.Impl()->GetOutputDesc();
        TensorDesc bTensor = b.Impl()->GetOutputDesc();
        TensorDesc cTensor;
        if (c)
        {
            cTensor = c->Impl()->GetOutputDesc();
        }

        TensorDesc::Dimensions outputSizes;
        outputSizes.push_back(aTensor.sizes[0]); // output[N] = input[N]
        outputSizes.push_back(aTensor.sizes[1]); // output[C] = input[C]
        outputSizes.push_back(transA == DML_MATRIX_TRANSFORM_NONE ? aTensor.sizes[2] : aTensor.sizes[3]);
        outputSizes.push_back(transB == DML_MATRIX_TRANSFORM_NONE ? bTensor.sizes[3] : bTensor.sizes[2]);

        TensorDesc outputTensor(aTensor.dataType, std::move(outputSizes), builder->GetOutputLayout());
        detail::FusedActivationStorage storage;

        DML_GEMM_OPERATOR_DESC desc = {};
        desc.ATensor = aTensor.AsPtr<DML_TENSOR_DESC>();
        desc.BTensor = bTensor.AsPtr<DML_TENSOR_DESC>();
        desc.CTensor = c ? cTensor.AsPtr<DML_TENSOR_DESC>() : nullptr;
        desc.OutputTensor = outputTensor.AsPtr<DML_TENSOR_DESC>();
        desc.TransA = transA;
        desc.TransB = transB;
        desc.Alpha = alpha;
        desc.Beta = beta;
        desc.FusedActivation = detail::GetFusedActivationPtr(fusedActivation, &storage);

        SmallVector<detail::NodeOutput*, 3> inputs = { a.Impl(), b.Impl() };
        if (c)
        {
            inputs.push_back(c->Impl());
        }

        detail::NodeID node = builder->CreateOperatorNode(DML_OPERATOR_GEMM, &desc, inputs);
        detail::NodeOutput* output = builder->CreateNodeOutput(node, 0, std::move(outputTensor));

        return output;
    }

    // Helper for setting parameters for the Gemm operator. Parameters left unspecified will be defaulted with the
    // same values as dml::Gemm().
    class GemmBuilder
    {
    public:
        GemmBuilder(Expression a, Expression b, Optional<Expression> c = NullOpt)
            : m_a(a), m_b(b), m_c(c)
        {}

        GemmBuilder& TransA(DML_MATRIX_TRANSFORM transA) { m_transA = transA; return *this; }
        GemmBuilder& TransB(DML_MATRIX_TRANSFORM transB) { m_transB = transB; return *this; }
        GemmBuilder& Alpha(float alpha) { m_alpha = alpha; return *this; }
        GemmBuilder& Beta(float beta) { m_beta = beta; return *this; }
        GemmBuilder& FusedActivation(FusedActivation fusedActivation) { m_fusedActivation = fusedActivation; return *this; }

        Expression Build() const
        {
            return Gemm(m_a, m_b, m_c, m_transA, m_transB, m_alpha, m_beta, m_fusedActivation);
        }

    private:
        Expression m_a;
        Expression m_b;
        Optional<Expression> m_c;
        DML_MATRIX_TRANSFORM m_transA = DML_MATRIX_TRANSFORM_NONE;
        DML_MATRIX_TRANSFORM m_transB = DML_MATRIX_TRANSFORM_NONE;
        float m_alpha = 1.0f;
        float m_beta = 1.0f;
        dml::FusedActivation m_fusedActivation;
    };

    // ---------------------------------------------------------------------------------------------------------------

    // If `axes` is not specified, by default this reduces the entire tensor to single element.
    inline Expression Reduce(Expression input, DML_REDUCE_FUNCTION function, Span<const uint32_t> axes = {})
    {
        detail::GraphBuilder* builder = input.Impl()->GetGraphBuilder();
        TensorDesc inputTensor = input.Impl()->GetOutputDesc();
        uint32_t dimensionCount = static_cast<uint32_t>(inputTensor.sizes.size());

        SmallVector<uint32_t, 4> defaultAxes;
        if (axes.empty())
        {
            for (uint32_t i = 0; i < dimensionCount; ++i)
            {
                defaultAxes.push_back(i);
            }
            axes = defaultAxes;
        }

        // Compute the output tensor dimensions
        TensorDesc::Dimensions outputSizes;
        for (uint32_t i = 0; i < dimensionCount; ++i)
        {
            // If the dimension is to be reduced, this dimension in the output tensor has a size of 1, otherwise
            // it matches the input tensor.
            const bool dimensionIsReduced = std::find(axes.begin(), axes.end(), i) != axes.end();
            if (dimensionIsReduced)
            {
                outputSizes.push_back(1);
            }
            else
            {
                outputSizes.push_back(inputTensor.sizes[i]);
            }
        }

        // ARGMIN and ARGMAX reduction produce a UINT32 output; all other reductions produce an output with the same
        // type as the input.
        DML_TENSOR_DATA_TYPE outputDataType;
        if (function == DML_REDUCE_FUNCTION_ARGMIN || function == DML_REDUCE_FUNCTION_ARGMAX)
        {
            outputDataType = DML_TENSOR_DATA_TYPE_UINT32;
        }
        else
        {
            outputDataType = inputTensor.dataType;
        }

        TensorDesc outputTensor(outputDataType, std::move(outputSizes), builder->GetOutputLayout());

        DML_REDUCE_OPERATOR_DESC desc = {};
        desc.Function = function;
        desc.InputTensor = inputTensor.AsPtr<DML_TENSOR_DESC>();
        desc.OutputTensor = outputTensor.AsPtr<DML_TENSOR_DESC>();
        desc.AxisCount = static_cast<uint32_t>(axes.size());
        desc.Axes = axes.data();

        detail::NodeOutput* const inputs[] = { input.Impl() };
        detail::NodeID node = builder->CreateOperatorNode(DML_OPERATOR_REDUCE, &desc, inputs);
        detail::NodeOutput* output = builder->CreateNodeOutput(node, 0, std::move(outputTensor));

        return output;
    }

    inline Expression AveragePooling(
        Expression input,
        Span<const uint32_t> strides,
        Span<const uint32_t> windowSizes,
        Span<const uint32_t> startPadding,
        Span<const uint32_t> endPadding,
        bool includePadding)
    {
        detail::GraphBuilder* builder = input.Impl()->GetGraphBuilder();

        TensorDesc inputTensor = input.Impl()->GetOutputDesc();

        assert(strides.size() == windowSizes.size());
        assert(strides.size() == startPadding.size());
        assert(strides.size() == endPadding.size());

        // Calculate output size
        TensorDesc::Dimensions outputSizes;
        outputSizes.push_back(inputTensor.sizes[0]); // N
        outputSizes.push_back(inputTensor.sizes[1]); // C
        for (size_t i = 0; i < windowSizes.size(); ++i)
        {
            uint32_t paddedInputSize = inputTensor.sizes[2 + i] + startPadding[i] + endPadding[i];
            uint32_t outputSize = (paddedInputSize - windowSizes[i]) / strides[i] + 1;
            outputSizes.push_back(outputSize);
        }

        TensorDesc outputTensor(inputTensor.dataType, outputSizes, builder->GetOutputLayout());

        DML_AVERAGE_POOLING_OPERATOR_DESC averagePoolDesc = {};
        averagePoolDesc.InputTensor = inputTensor.AsPtr<DML_TENSOR_DESC>();
        averagePoolDesc.OutputTensor = outputTensor.AsPtr<DML_TENSOR_DESC>();
        averagePoolDesc.DimensionCount = static_cast<uint32_t>(windowSizes.size());
        averagePoolDesc.Strides = strides.data();
        averagePoolDesc.WindowSize = windowSizes.data();
        averagePoolDesc.StartPadding = startPadding.data();
        averagePoolDesc.EndPadding = endPadding.data();
        averagePoolDesc.IncludePadding = includePadding;

        detail::NodeOutput* const inputs[] = { input.Impl() };
        detail::NodeID node = builder->CreateOperatorNode(DML_OPERATOR_AVERAGE_POOLING, &averagePoolDesc, inputs);
        detail::NodeOutput* output = builder->CreateNodeOutput(node, 0, std::move(outputTensor));

        return output;
    }

    // 
    // TODO: LpPooling
    // 

    // ---------------------------------------------------------------------------------------------------------------

    struct MaxPoolingOutputs
    {
        Expression output;
        Expression outputIndices; // Only valid if OutputIndices = true
    };

    // If not specified, parameters are defaulted to the following values:
    //   Strides = 1 for each spatial dimension
    //   StartPadding = 0 for each spatial dimension
    //   EndPadding = 0 for each spatial dimension
    //   Dilations = 1 for each spatial dimension
    //   OutputIndices = false
    inline MaxPoolingOutputs MaxPooling(
        Expression input,
        Span<const uint32_t> windowSize,
        Span<const uint32_t> strides = {},
        Span<const uint32_t> startPadding = {},
        Span<const uint32_t> endPadding = {},
        Span<const uint32_t> dilations = {},
        bool outputIndices = false)
    {
        detail::GraphBuilder* builder = input.Impl()->GetGraphBuilder();

        TensorDesc inputTensor = input.Impl()->GetOutputDesc();

        // If the spatial dimension count is 2, we'll just use the first two elements by setting
        // DimensionCount = 2 in the desc
        const uint32_t defaultStridesAndDilations[3] = { 1, 1, 1 };
        const uint32_t defaultPadding[3] = { 0, 0, 0 };

        assert(windowSize.size() == 2 || windowSize.size() == 3);
        assert(strides.empty() || strides.size() == windowSize.size());
        assert(dilations.empty() || dilations.size() == windowSize.size());
        assert(startPadding.empty() || startPadding.size() == windowSize.size());
        assert(endPadding.empty() || endPadding.size() == windowSize.size());

        strides = strides.empty() ? Span<const uint32_t>{ defaultStridesAndDilations } : strides;
        dilations = dilations.empty() ? Span<const uint32_t>{ defaultStridesAndDilations } : dilations;
        startPadding = startPadding.empty() ? Span<const uint32_t>{ defaultPadding } : startPadding;
        endPadding = endPadding.empty() ? Span<const uint32_t>{ defaultPadding } : endPadding;

        // Calculate output size
        TensorDesc::Dimensions outputSizes;
        outputSizes.push_back(inputTensor.sizes[0]); // N
        outputSizes.push_back(inputTensor.sizes[1]); // C
        for (size_t i = 0; i < windowSize.size(); i++)
        {
            uint32_t paddedInputSize = inputTensor.sizes[2 + i] + startPadding[i] + endPadding[i];
            uint32_t dilatedWindowSize = 1 + (windowSize[i] - 1) * dilations[i];
            uint32_t outputSize = (dilatedWindowSize >= paddedInputSize) ? 1 : (paddedInputSize - dilatedWindowSize) / strides[i] + 1;
            outputSizes.push_back(outputSize);
        }

        TensorDesc outputTensor(inputTensor.dataType, outputSizes, builder->GetOutputLayout());
        TensorDesc outputIndicesTensor(DML_TENSOR_DATA_TYPE_UINT32, outputSizes, builder->GetOutputLayout());

        DML_MAX_POOLING2_OPERATOR_DESC desc = {};
        desc.InputTensor = inputTensor.AsPtr<DML_TENSOR_DESC>();
        desc.OutputTensor = outputTensor.AsPtr<DML_TENSOR_DESC>();
        desc.OutputIndicesTensor = outputIndices ? outputIndicesTensor.AsPtr<DML_TENSOR_DESC>() : nullptr;
        desc.DimensionCount = static_cast<uint32_t>(windowSize.size());
        desc.Strides = strides.data();
        desc.WindowSize = windowSize.data();
        desc.StartPadding = startPadding.data();
        desc.EndPadding = endPadding.data();
        desc.Dilations = dilations.data();

        detail::NodeOutput* const inputs[] = { input.Impl() };
        detail::NodeID node = builder->CreateOperatorNode(DML_OPERATOR_MAX_POOLING2, &desc, inputs);

        detail::NodeOutput* outputExpr = builder->CreateNodeOutput(node, 0, std::move(outputTensor));
        if (outputIndices)
        {
            detail::NodeOutput* outputIndicesExpr = builder->CreateNodeOutput(node, 1, std::move(outputIndicesTensor));
            return { outputExpr, outputIndicesExpr };
        }
        return { outputExpr, Expression() };
    }

    // Helper for setting parameters for the MaxPooling operator. Sample usage:
    // 
    //   auto [out, outIndices] = dml::MaxPoolingBuilder(...)
    //        .StartPadding(...)
    //        .EndPadding(...)
    //        .OutputIndices(...)
    //        .Build();
    // 
    // Parameters left unspecified will be defaulted with the same values as dml::MaxPooling().
    class MaxPoolingBuilder
    {
    public:
        MaxPoolingBuilder(Expression input, Span<const uint32_t> windowSize)
            : m_input(input), m_windowSize(windowSize.begin(), windowSize.end())
        {}

        MaxPoolingBuilder& Strides(Span<const uint32_t> strides) { m_strides.assign(strides.begin(), strides.end()); return *this; }
        MaxPoolingBuilder& StartPadding(Span<const uint32_t> startPadding) { m_startPadding.assign(startPadding.begin(), startPadding.end()); return *this; }
        MaxPoolingBuilder& EndPadding(Span<const uint32_t> endPadding) { m_endPadding.assign(endPadding.begin(), endPadding.end()); return *this; }
        MaxPoolingBuilder& Dilations(Span<const uint32_t> dilations) { m_dilations.assign(dilations.begin(), dilations.end()); return *this; }
        MaxPoolingBuilder& OutputIndices(bool outputIndices) { m_outputIndices = outputIndices; return *this; }

        MaxPoolingOutputs Build() const
        {
            return MaxPooling(
                m_input,
                m_windowSize,
                m_strides,
                m_startPadding,
                m_endPadding,
                m_dilations,
                m_outputIndices);
        }

    private:
        Expression m_input;
        SmallVector<uint32_t, 3> m_windowSize;
        SmallVector<uint32_t, 3> m_strides = {};
        SmallVector<uint32_t, 3> m_startPadding = {};
        SmallVector<uint32_t, 3> m_endPadding = {};
        SmallVector<uint32_t, 3> m_dilations = {};
        bool m_outputIndices = false;
    };

    // ---------------------------------------------------------------------------------------------------------------

    // 
    // TODO: MaxUnpooling
    // 

    // 
    // TODO: ROIPooling
    // 
    
    inline Expression Slice(Expression input, Span<const uint32_t> offsets, Span<const uint32_t> sizes, Span<const uint32_t> strides)
    {
        detail::GraphBuilder* builder = input.Impl()->GetGraphBuilder();

        assert(!offsets.empty());
        assert(!sizes.empty());
        assert(!strides.empty());
        assert(offsets.size() == sizes.size() && sizes.size() == strides.size());

        uint32_t dims = static_cast<uint32_t>(sizes.size());

        TensorDesc::Dimensions outputSizes(sizes.begin(), sizes.end());

        TensorDesc inputTensor = input.Impl()->GetOutputDesc();
        TensorDesc outputTensor(inputTensor.dataType, outputSizes, builder->GetOutputLayout());

        DML_SLICE_OPERATOR_DESC desc = {};
        desc.InputTensor = inputTensor.AsPtr<DML_TENSOR_DESC>();
        desc.OutputTensor = outputTensor.AsPtr<DML_TENSOR_DESC>();
        desc.DimensionCount = dims;
        desc.Offsets = offsets.data();
        desc.Sizes = sizes.data();
        desc.Strides = strides.data();

        detail::NodeOutput* const inputs[] = { input.Impl() };
        detail::NodeID node = builder->CreateOperatorNode(DML_OPERATOR_SLICE, &desc, inputs);
        detail::NodeOutput* output = builder->CreateNodeOutput(node, 0, std::move(outputTensor));

        return output;
    }

    inline Expression Slice1(
        Expression input,
        Span<const uint32_t> inputWindowOffsets,
        Span<const uint32_t> inputWindowSizes,
        Span<const int32_t> inputWindowStrides)
    {
        detail::GraphBuilder* builder = input.Impl()->GetGraphBuilder();

        TensorDesc inputTensor = input.Impl()->GetOutputDesc();
        TensorDesc::Dimensions outputSizes(inputTensor.sizes);

        assert(inputWindowOffsets.size() == outputSizes.size());
        assert(inputWindowOffsets.size() == inputWindowStrides.size());
        assert(inputWindowOffsets.size() == inputWindowSizes.size());

        for (size_t i = 0; i < outputSizes.size(); i++)
        {
            uint32_t minimumInputSize = (inputWindowSizes[i] - 1) / abs(inputWindowStrides[i]) + 1;
            outputSizes[i] = minimumInputSize;
        }

        TensorDesc outputTensor(inputTensor.dataType, outputSizes, builder->GetOutputLayout());

        DML_SLICE1_OPERATOR_DESC sliceDesc = {};
        sliceDesc.InputTensor = inputTensor.AsPtr<DML_TENSOR_DESC>();
        sliceDesc.OutputTensor = outputTensor.AsPtr<DML_TENSOR_DESC>();
        sliceDesc.DimensionCount = static_cast<uint32_t>(inputWindowOffsets.size());
        sliceDesc.InputWindowOffsets = inputWindowOffsets.data();
        sliceDesc.InputWindowSizes = inputWindowSizes.data();
        sliceDesc.InputWindowStrides = inputWindowStrides.data();

        detail::NodeOutput* const inputs[] = { input.Impl() };
        detail::NodeID node = builder->CreateOperatorNode(DML_OPERATOR_SLICE1, &sliceDesc, inputs);
        detail::NodeOutput* output = builder->CreateNodeOutput(node, 0, std::move(outputTensor));

        return output;
    }

    inline Expression Cast(Expression input, DML_TENSOR_DATA_TYPE targetDataType)
    {
        detail::GraphBuilder* builder = input.Impl()->GetGraphBuilder();

        TensorDesc inputTensor = input.Impl()->GetOutputDesc();
        TensorDesc outputTensor(targetDataType, inputTensor.sizes, builder->GetOutputLayout());

        DML_CAST_OPERATOR_DESC desc = {};
        desc.InputTensor = inputTensor.AsPtr<DML_TENSOR_DESC>();
        desc.OutputTensor = outputTensor.AsPtr<DML_TENSOR_DESC>();

        detail::NodeOutput* const inputs[] = { input.Impl() };
        detail::NodeID node = builder->CreateOperatorNode(DML_OPERATOR_CAST, &desc, inputs);
        detail::NodeOutput* output = builder->CreateNodeOutput(node, 0, std::move(outputTensor));

        return output;
    }

    inline std::vector<Expression> Split(
        Expression input,
        uint32_t axis,
        Span<const uint32_t> outputAxisSizes)
    {
        TensorDesc inputTensor = input.Impl()->GetOutputDesc();
        detail::GraphBuilder* builder = input.Impl()->GetGraphBuilder();
        uint32_t axisSizeSum = 0;

        std::vector<TensorDesc> outputTensors;
        outputTensors.reserve(outputAxisSizes.size());

        std::vector<DML_TENSOR_DESC> outputDescs;
        outputDescs.reserve(outputAxisSizes.size());

        for (uint32_t outputAxisSize : outputAxisSizes)
        {
            TensorDesc::Dimensions outputSizes = inputTensor.sizes;
            outputSizes[axis] = outputAxisSize;

            TensorDesc tensorDesc(inputTensor.dataType, outputSizes, builder->GetOutputLayout());
            outputTensors.push_back(std::move(tensorDesc));
            outputDescs.push_back(*outputTensors.back().AsPtr<DML_TENSOR_DESC>());

            axisSizeSum += outputAxisSize;
        }

        if (axisSizeSum != inputTensor.sizes[axis])
        {
            DMLX_THROW(E_UNEXPECTED);
        }

        DML_SPLIT_OPERATOR_DESC desc = {};
        desc.Axis = axis;
        desc.InputTensor = inputTensor.AsPtr<DML_TENSOR_DESC>();
        desc.OutputTensors = outputDescs.data();
        desc.OutputCount = static_cast<uint32_t>(outputAxisSizes.size());

        detail::NodeOutput* const inputs[] = { input.Impl() };
        detail::NodeID node = builder->CreateOperatorNode(DML_OPERATOR_SPLIT, &desc, inputs);

        std::vector<Expression> outputs;
        outputs.reserve(outputAxisSizes.size());

        for (uint32_t i = 0; i < outputAxisSizes.size(); ++i)
        {
            outputs.push_back(builder->CreateNodeOutput(node, i, std::move(outputTensors[i])));
        }

        return outputs;
    }

    inline Expression Join(
        Span<const Expression> inputs,
        uint32_t axis)
    {
        if (inputs.empty())
        {
            DMLX_THROW(E_UNEXPECTED);
        }

        detail::GraphBuilder* builder = inputs[0].Impl()->GetGraphBuilder();
        DML_TENSOR_DATA_TYPE dataType = inputs[0].Impl()->GetOutputDesc().dataType;

        TensorDesc::Dimensions outputSizes = inputs[0].Impl()->GetOutputDesc().sizes;
        outputSizes[axis] = 0;

        std::vector<TensorDesc> inputTensors;
        inputTensors.reserve(inputs.size());

        std::vector<DML_TENSOR_DESC> inputDescs;
        inputDescs.reserve(inputs.size());

        std::vector<detail::NodeOutput*> inputNodes;
        inputNodes.reserve(inputs.size());

        for (Expression input : inputs)
        {
            inputTensors.push_back(input.Impl()->GetOutputDesc());
            TensorDesc& inputTensor = inputTensors.back();
            outputSizes[axis] += inputTensor.sizes[axis];
            inputDescs.push_back(*inputTensor.AsPtr<DML_TENSOR_DESC>());
            inputNodes.push_back(input.Impl());
        }

        TensorDesc outputTensor(dataType, outputSizes, builder->GetOutputLayout());

        DML_JOIN_OPERATOR_DESC desc = {};
        desc.Axis = axis;
        desc.InputCount = static_cast<uint32_t>(inputDescs.size());
        desc.InputTensors = inputDescs.data();
        desc.OutputTensor = outputTensor.AsPtr<DML_TENSOR_DESC>();

        detail::NodeID node = builder->CreateOperatorNode(DML_OPERATOR_JOIN, &desc, inputNodes);
        detail::NodeOutput* output = builder->CreateNodeOutput(node, 0, std::move(outputTensor));

        return output;
    }

    inline Expression Padding(
        Expression input,
        DML_PADDING_MODE paddingMode,
        float paddingValue,
        Span<const uint32_t> startPadding,
        Span<const uint32_t> endPadding)
    {
        detail::GraphBuilder* builder = input.Impl()->GetGraphBuilder();

        TensorDesc inputTensor = input.Impl()->GetOutputDesc();
        TensorDesc::Dimensions outputSizes = inputTensor.sizes;

        assert(outputSizes.size() == startPadding.size());
        assert(outputSizes.size() == endPadding.size());

        for (size_t i = 0; i < outputSizes.size(); i++)
        {
            outputSizes[i] += startPadding[i] + endPadding[i];
        }

        TensorDesc outputTensor(inputTensor.dataType, outputSizes, builder->GetOutputLayout());

        DML_PADDING_OPERATOR_DESC paddingDesc = {};
        paddingDesc.InputTensor = inputTensor.AsPtr<DML_TENSOR_DESC>();
        paddingDesc.OutputTensor = outputTensor.AsPtr<DML_TENSOR_DESC>();
        paddingDesc.PaddingMode = paddingMode;
        paddingDesc.PaddingValue = paddingValue;
        paddingDesc.DimensionCount = static_cast<uint32_t>(startPadding.size());
        paddingDesc.StartPadding = startPadding.data();
        paddingDesc.EndPadding = endPadding.data();

        detail::NodeOutput* const inputs[] = { input.Impl() };
        detail::NodeID node = builder->CreateOperatorNode(DML_OPERATOR_PADDING, &paddingDesc, inputs);
        detail::NodeOutput* output = builder->CreateNodeOutput(node, 0, std::move(outputTensor));

        return output;
    }

    inline Expression ValueScale2D(
        Expression input,
        float scale,
        Span<const float> bias)
    {
        detail::GraphBuilder* builder = input.Impl()->GetGraphBuilder();
        TensorDesc inputTensor = input.Impl()->GetOutputDesc();
        TensorDesc outputTensor(inputTensor.dataType, inputTensor.sizes, builder->GetOutputLayout());

        DML_VALUE_SCALE_2D_OPERATOR_DESC desc = {};
        desc.InputTensor = inputTensor.AsPtr<DML_TENSOR_DESC>();
        desc.OutputTensor = outputTensor.AsPtr<DML_TENSOR_DESC>();
        desc.Scale = scale;
        desc.ChannelCount = static_cast<uint32_t>(bias.size());
        desc.Bias = bias.data();

        detail::NodeOutput* const inputs[] = { input.Impl() };
        detail::NodeID node = builder->CreateOperatorNode(DML_OPERATOR_VALUE_SCALE_2D, &desc, inputs);
        detail::NodeOutput* output = builder->CreateNodeOutput(node, 0, std::move(outputTensor));

        return output;
    }

    inline Expression Upsample2D(Expression input, DML_SIZE_2D scaleSize, DML_INTERPOLATION_MODE interpolationMode)
    {
        detail::GraphBuilder* builder = input.Impl()->GetGraphBuilder();

        TensorDesc inputTensor = input.Impl()->GetOutputDesc();
        assert(inputTensor.sizes.size() == 4 || inputTensor.sizes.size() == 5);

        uint32_t i = 0;
        TensorDesc::Dimensions outputSizes;
        outputSizes.push_back(inputTensor.sizes[i++]);                    // output[N] = input[N]
        outputSizes.push_back(inputTensor.sizes[i++]);                    // output[C] = input[C]
        if (inputTensor.sizes.size() == 5)
        {
            outputSizes.push_back(inputTensor.sizes[i++]);                // output[D] = input[D]
        }
        outputSizes.push_back(inputTensor.sizes[i++] * scaleSize.Height); // output[H] = input[H] * scaleH
        outputSizes.push_back(inputTensor.sizes[i++] * scaleSize.Width);  // output[W] = input[W] * scaleW
        TensorDesc outputTensor(inputTensor.dataType, outputSizes, builder->GetOutputLayout());

        DML_UPSAMPLE_2D_OPERATOR_DESC desc = {};
        desc.InputTensor = inputTensor.AsPtr<DML_TENSOR_DESC>();
        desc.OutputTensor = outputTensor.AsPtr<DML_TENSOR_DESC>();
        desc.ScaleSize = scaleSize;
        desc.InterpolationMode = interpolationMode;

        detail::NodeOutput* const inputs[] = { input.Impl() };
        detail::NodeID node = builder->CreateOperatorNode(DML_OPERATOR_UPSAMPLE_2D, &desc, inputs);
        detail::NodeOutput* output = builder->CreateNodeOutput(node, 0, std::move(outputTensor));

        return output;
    }

    inline Expression Gather(
        Expression input,
        Expression indices,
        uint32_t axis,
        uint32_t indexDimensions,
        Optional<TensorDesc::Dimensions> outputStrides)
    {
        detail::GraphBuilder* builder = input.Impl()->GetGraphBuilder();
        TensorDesc inputTensor = input.Impl()->GetOutputDesc();
        TensorDesc indicesTensor = indices.Impl()->GetOutputDesc();

        uint32_t dimensionCount = static_cast<uint32_t>(inputTensor.sizes.size());
        assert(indicesTensor.sizes.size() == dimensionCount);
        assert(axis < dimensionCount);
        assert(indexDimensions <= dimensionCount);

        TensorDesc::Dimensions outputSizes(dimensionCount, 1);

        // All dimensions after the axis should be the same as the input
        int outputDim = static_cast<int>(dimensionCount) - 1;
        for (; static_cast<uint32_t>(outputDim) > axis; --outputDim)
        {
            outputSizes[outputDim] = inputTensor.sizes[outputDim];
        }

        // All dimensions within the range [axis - indexDimensions, axis] should be the same as the indices
        int indexDim = static_cast<int>(dimensionCount) - 1;
        for (; outputDim > static_cast<int>(axis) - static_cast<int>(indexDimensions); --outputDim, --indexDim)
        {
            outputSizes[outputDim] = indicesTensor.sizes[indexDim];
        }

        // All dimensions before (axis - indexDimensions) should be the same as the input
        int inputDim = axis - 1;
        for (; outputDim >= 0 && inputDim >= 0; --outputDim, --inputDim)
        {
            outputSizes[outputDim] = inputTensor.sizes[inputDim];
        }

        TensorDesc outputTensor(inputTensor.dataType, outputSizes, outputStrides);

        DML_GATHER_OPERATOR_DESC desc = {};
        desc.InputTensor = inputTensor.AsPtr<DML_TENSOR_DESC>();
        desc.IndicesTensor = indicesTensor.AsPtr<DML_TENSOR_DESC>();
        desc.OutputTensor = outputTensor.AsPtr<DML_TENSOR_DESC>();
        desc.Axis = axis;
        desc.IndexDimensions = indexDimensions;

        detail::NodeOutput* const inputs[] = { input.Impl(), indices.Impl() };
        detail::NodeID node = builder->CreateOperatorNode(DML_OPERATOR_GATHER, &desc, inputs);
        detail::NodeOutput* output = builder->CreateNodeOutput(node, 0, std::move(outputTensor));

        return output;
    }

    inline Expression GatherElements(
        Expression input,
        Expression indices,
        uint32_t axis,
        Optional<TensorDesc::Dimensions> outputStrides)
    {
        detail::GraphBuilder* builder = input.Impl()->GetGraphBuilder();
        TensorDesc inputTensor = input.Impl()->GetOutputDesc();
        TensorDesc indicesTensor = indices.Impl()->GetOutputDesc();

        TensorDesc outputTensor(inputTensor.dataType, indicesTensor.sizes, outputStrides);

        DML_GATHER_ELEMENTS_OPERATOR_DESC desc = {};
        desc.InputTensor = inputTensor.AsPtr<DML_TENSOR_DESC>();
        desc.IndicesTensor = indicesTensor.AsPtr<DML_TENSOR_DESC>();
        desc.OutputTensor = outputTensor.AsPtr<DML_TENSOR_DESC>();
        desc.Axis = axis;

        detail::NodeOutput* const inputs[] = { input.Impl(), indices.Impl() };
        detail::NodeID node = builder->CreateOperatorNode(DML_OPERATOR_GATHER_ELEMENTS, &desc, inputs);
        detail::NodeOutput* output = builder->CreateNodeOutput(node, 0, std::move(outputTensor));

        return output;
    }

    // 
    // TODO: GatherND (DML_OPERATOR_GATHER_ND1)
    // 

    // 
    // TODO: ScatterElements (or should this be Scatter?)
    // 

    // 
    // TODO: ScatterND
    // 

    // 
    // TODO: SpaceToDepth (DML_OPERATOR_SPACE_TO_DEPTH1)
    // 

    // 
    // TODO: DepthToSpace (DML_OPERATOR_DEPTH_TO_SPACE1)
    // 

    inline Expression Tile(Expression input, Span<const uint32_t> repeats)
    {
        detail::GraphBuilder* builder = input.Impl()->GetGraphBuilder();
        TensorDesc::Dimensions outputSizes = input.GetOutputDesc().sizes;

        assert(repeats.size() == outputSizes.size());

        for (size_t i = 0; i < repeats.size(); ++i)
        {
            outputSizes[i] *= repeats[i];
        }

        TensorDesc inputTensor = input.Impl()->GetOutputDesc();
        TensorDesc outputTensor(inputTensor.dataType, outputSizes, builder->GetOutputLayout());

        DML_TILE_OPERATOR_DESC desc = {};
        desc.InputTensor = inputTensor.AsPtr<DML_TENSOR_DESC>();
        desc.OutputTensor = outputTensor.AsPtr<DML_TENSOR_DESC>();
        desc.RepeatsCount = static_cast<uint32_t>(repeats.size());
        desc.Repeats = repeats.data();

        detail::NodeOutput* const inputs[] = { input.Impl() };
        detail::NodeID node = builder->CreateOperatorNode(DML_OPERATOR_TILE, &desc, inputs);
        detail::NodeOutput* output = builder->CreateNodeOutput(node, 0, std::move(outputTensor));

        return output;
    }

    // 
    // TODO: TopK (DML_OPERATOR_TOP_K1)
    // 

    inline Expression BatchNormalization(
        Expression input,
        Expression mean,
        Expression variance,
        Expression scale,
        Expression bias,
        bool spatial,
        float epsilon,
        FusedActivation fusedActivation = FusedActivation::None())
    {
        detail::GraphBuilder* builder = input.Impl()->GetGraphBuilder();
        TensorDesc inputTensor = input.Impl()->GetOutputDesc();
        TensorDesc meanTensor = mean.Impl()->GetOutputDesc();
        TensorDesc varianceTensor = variance.Impl()->GetOutputDesc();
        TensorDesc scaleTensor = scale.Impl()->GetOutputDesc();
        TensorDesc biasTensor = bias.Impl()->GetOutputDesc();
        TensorDesc outputTensor(inputTensor.dataType, inputTensor.sizes, builder->GetOutputLayout());

        detail::FusedActivationStorage storage;

        DML_BATCH_NORMALIZATION_OPERATOR_DESC desc = {};
        desc.InputTensor = inputTensor.AsPtr<DML_TENSOR_DESC>();
        desc.MeanTensor = meanTensor.AsPtr<DML_TENSOR_DESC>();
        desc.VarianceTensor = varianceTensor.AsPtr<DML_TENSOR_DESC>();
        desc.ScaleTensor = scaleTensor.AsPtr<DML_TENSOR_DESC>();
        desc.BiasTensor = biasTensor.AsPtr<DML_TENSOR_DESC>();
        desc.OutputTensor = outputTensor.AsPtr<DML_TENSOR_DESC>();
        desc.Spatial = spatial;
        desc.Epsilon = epsilon;
        desc.FusedActivation = detail::GetFusedActivationPtr(fusedActivation, &storage);

        detail::NodeOutput* const inputs[] = { input.Impl(), mean.Impl(), variance.Impl(), scale.Impl(), bias.Impl() };
        detail::NodeID node = builder->CreateOperatorNode(DML_OPERATOR_BATCH_NORMALIZATION, &desc, inputs);
        detail::NodeOutput* output = builder->CreateNodeOutput(node, 0, std::move(outputTensor));

        return output;
    }

    inline Expression MeanVarianceNormalization(
        Expression input,
        Optional<Expression> scale,
        Optional<Expression> bias,
        bool crossChannel,
        bool normalizeVariance,
        float epsilon,
        FusedActivation fusedActivation = FusedActivation::None())
    {
        detail::GraphBuilder* builder = input.Impl()->GetGraphBuilder();
        TensorDesc inputTensor = input.Impl()->GetOutputDesc();
        TensorDesc outputTensor(inputTensor.dataType, inputTensor.sizes, builder->GetOutputLayout());
        TensorDesc scaleTensor;
        TensorDesc biasTensor;

        if (scale)
        {
            scaleTensor = scale->Impl()->GetOutputDesc();
        }
        if (bias)
        {
            biasTensor = bias->Impl()->GetOutputDesc();
        }

        detail::FusedActivationStorage storage;

        DML_MEAN_VARIANCE_NORMALIZATION_OPERATOR_DESC desc = {};
        desc.InputTensor = inputTensor.AsPtr<DML_TENSOR_DESC>();
        desc.ScaleTensor = scale ? scaleTensor.AsPtr<DML_TENSOR_DESC>() : nullptr;
        desc.BiasTensor = bias ? biasTensor.AsPtr<DML_TENSOR_DESC>() : nullptr;
        desc.OutputTensor = outputTensor.AsPtr<DML_TENSOR_DESC>();
        desc.CrossChannel = crossChannel;
        desc.NormalizeVariance = normalizeVariance;
        desc.Epsilon = epsilon;
        desc.FusedActivation = detail::GetFusedActivationPtr(fusedActivation, &storage);

        detail::NodeOutput* const inputs[] =
        {
            input.Impl(),
            scale ? scale->Impl() : nullptr,
            bias ? bias->Impl() : nullptr
        };
        detail::NodeID node = builder->CreateOperatorNode(DML_OPERATOR_MEAN_VARIANCE_NORMALIZATION, &desc, inputs);
        detail::NodeOutput* output = builder->CreateNodeOutput(node, 0, std::move(outputTensor));

        return output;
    }

    inline Expression LocalResponseNormalization(
        Expression input,
        bool crossChannel,
        uint32_t localSize,
        float alpha,
        float beta,
        float bias)
    {
        detail::GraphBuilder* builder = input.Impl()->GetGraphBuilder();
        TensorDesc inputTensor = input.Impl()->GetOutputDesc();
        TensorDesc outputTensor(inputTensor.dataType, inputTensor.sizes, builder->GetOutputLayout());

        DML_LOCAL_RESPONSE_NORMALIZATION_OPERATOR_DESC desc = {};
        desc.InputTensor = inputTensor.AsPtr<DML_TENSOR_DESC>();
        desc.OutputTensor = outputTensor.AsPtr<DML_TENSOR_DESC>();
        desc.CrossChannel = crossChannel;
        desc.LocalSize = localSize;
        desc.Alpha = alpha;
        desc.Beta = beta;
        desc.Bias = bias;

        detail::NodeOutput* const inputs[] = { input.Impl() };
        detail::NodeID node = builder->CreateOperatorNode(DML_OPERATOR_LOCAL_RESPONSE_NORMALIZATION, &desc, inputs);
        detail::NodeOutput* output = builder->CreateNodeOutput(node, 0, std::move(outputTensor));

        return output;
    }

    // 
    // TODO: LpNormalization
    // 

    // 
    // TODO: RNN
    // 

    // 
    // TODO: LSTM
    // 

    // 
    // TODO: GRU
    //

    // 
    // TODO: DiagonalMatrix
    //

    inline Expression OneHot(
        Expression indices,
        Expression values,
        uint32_t axis,
        TensorDesc outputTensor)
    {
        detail::GraphBuilder* builder = indices.Impl()->GetGraphBuilder();
        TensorDesc indicesTensor = indices.Impl()->GetOutputDesc();
        TensorDesc valuesTensor = values.Impl()->GetOutputDesc();

        DML_ONE_HOT_OPERATOR_DESC desc = {};
        desc.IndicesTensor = indicesTensor.AsPtr<DML_TENSOR_DESC>();
        desc.ValuesTensor = valuesTensor.AsPtr<DML_TENSOR_DESC>();
        desc.OutputTensor = outputTensor.AsPtr<DML_TENSOR_DESC>();
        desc.Axis = axis;

        detail::NodeOutput* const inputs[] = { indices.Impl(), values.Impl() };
        detail::NodeID node = builder->CreateOperatorNode(DML_OPERATOR_ONE_HOT, &desc, inputs);
        detail::NodeOutput* output = builder->CreateNodeOutput(node, 0, std::move(outputTensor));

        return output;
    }

    // If not specified, parameters are defaulted to the following values:
    //   Scales = computed by dividing the output sizes by the input sizes
    //   InputPixelOffsets = 0.5f for each dimension
    //   OutputPixelOffsets = -0.5f for each dimension
    inline Expression Resample(
        Expression input,
        TensorDesc::Dimensions outputSizes,
        DML_INTERPOLATION_MODE mode,
        Span<const float> scales = {},
        Span<const float> inputPixelOffsets = {},
        Span<const float> outputPixelOffsets = {})
    {
        detail::GraphBuilder* builder = input.Impl()->GetGraphBuilder();

        TensorDesc inputTensor = input.Impl()->GetOutputDesc();
        uint32_t dimensionCount = static_cast<uint32_t>(inputTensor.sizes.size());
        assert(outputSizes.size() == dimensionCount);

        SmallVector<float, 4> defaultScales;
        if (scales.empty())
        {
            for (uint32_t i = 0; i < dimensionCount; ++i)
            {
                defaultScales.push_back(static_cast<float>(outputSizes[i]) / static_cast<float>(inputTensor.sizes[i]));
            }
            scales = defaultScales;
        }

        SmallVector<float, 4> defaultInputPixelOffsets;
        if (inputPixelOffsets.empty())
        {
            defaultInputPixelOffsets.assign(dimensionCount, 0.5f);
            inputPixelOffsets = defaultInputPixelOffsets;
        }

        SmallVector<float, 4> defaultOutputPixelOffsets;
        if (outputPixelOffsets.empty())
        {
            defaultOutputPixelOffsets.assign(dimensionCount, -0.5f);
            outputPixelOffsets = defaultOutputPixelOffsets;
        }

        TensorDesc outputTensor(inputTensor.dataType, std::move(outputSizes), builder->GetOutputLayout());

        DML_RESAMPLE1_OPERATOR_DESC desc = {};
        desc.InputTensor = inputTensor.AsPtr<DML_TENSOR_DESC>();
        desc.OutputTensor = outputTensor.AsPtr<DML_TENSOR_DESC>();
        desc.InterpolationMode = mode;
        desc.DimensionCount = static_cast<UINT>(scales.size());
        desc.Scales = scales.data();
        desc.InputPixelOffsets = inputPixelOffsets.data();
        desc.OutputPixelOffsets = outputPixelOffsets.data();

        detail::NodeOutput* const inputs[] = { input.Impl() };
        detail::NodeID node = builder->CreateOperatorNode(DML_OPERATOR_RESAMPLE1, &desc, inputs);
        detail::NodeOutput* output = builder->CreateNodeOutput(node, 0, std::move(outputTensor));

        return output;
    }

    inline Expression FillValueConstant(
        Scope& scope,
        DML_SCALAR_UNION start,
        TensorDesc outputDesc)
    {
        detail::GraphBuilder* builder = scope.Impl();

        DML_FILL_VALUE_CONSTANT_OPERATOR_DESC desc = {};
        desc.OutputTensor = outputDesc.AsPtr<DML_TENSOR_DESC>();
        desc.ValueDataType = outputDesc.dataType;
        desc.Value = start;

        detail::NodeID node = builder->CreateOperatorNode(DML_OPERATOR_FILL_VALUE_CONSTANT, &desc, {});
        detail::NodeOutput* output = builder->CreateNodeOutput(node, 0, std::move(outputDesc));

        return output;
    }

    inline Expression FillValueSequence(
        Scope& scope,
        DML_SCALAR_UNION start,
        DML_SCALAR_UNION delta,
        TensorDesc outputDesc)
    {
        detail::GraphBuilder* builder = scope.Impl();

        DML_FILL_VALUE_SEQUENCE_OPERATOR_DESC desc = {};
        desc.OutputTensor = outputDesc.AsPtr<DML_TENSOR_DESC>();
        desc.ValueDataType = outputDesc.dataType;
        desc.ValueStart = start;
        desc.ValueDelta = delta;

        detail::NodeID node = builder->CreateOperatorNode(DML_OPERATOR_FILL_VALUE_SEQUENCE, &desc, {});
        detail::NodeOutput* output = builder->CreateNodeOutput(node, 0, std::move(outputDesc));

        return output;
    }

    // 
    // TODO: CumulativeSummation
    // 

    inline Expression ReverseSubsequences(
        Expression input,
        Expression sequenceLengths,
        uint32_t axis)
    {
        detail::GraphBuilder* builder = input.Impl()->GetGraphBuilder();
        TensorDesc inputTensor = input.Impl()->GetOutputDesc();
        TensorDesc sequenceLengthsTensor = sequenceLengths.Impl()->GetOutputDesc();
        TensorDesc outputTensor(inputTensor.dataType, inputTensor.sizes, builder->GetOutputLayout());

        DML_REVERSE_SUBSEQUENCES_OPERATOR_DESC reverseDesc = {};
        reverseDesc.InputTensor = inputTensor.AsPtr<DML_TENSOR_DESC>();
        reverseDesc.SequenceLengthsTensor = sequenceLengthsTensor.AsPtr<DML_TENSOR_DESC>();
        reverseDesc.OutputTensor = outputTensor.AsPtr<DML_TENSOR_DESC>();
        reverseDesc.Axis = axis;

        detail::NodeOutput* const inputs[] = { input.Impl(), sequenceLengths.Impl() };
        detail::NodeID node = builder->CreateOperatorNode(DML_OPERATOR_REVERSE_SUBSEQUENCES, &reverseDesc, inputs);
        detail::NodeOutput* output = builder->CreateNodeOutput(node, 0, std::move(outputTensor));

        return output;
    }

    // 
    // TODO: MatrixMultiplyInteger
    // 

    // 
    // TODO: QuantizedLinearMatrixMultiply
    // 

    // 
    // TODO: ConvolutionInteger
    // 

    // 
    // TODO: QuantizedLinearConvolution
    // 

    // 
    // TODO: ReluGrad
    // 

    // 
    // TODO: AveragePoolingGrad
    // 

    // 
    // TODO: MaxPoolingGrad
    // 

    inline std::vector<Expression> RandomGenerator(
        Expression inputState,
        uint32_t outputElementCount,
        bool outputState = true,
        DML_RANDOM_GENERATOR_TYPE type = DML_RANDOM_GENERATOR_TYPE_PHILOX_4X32_10)
    {
        detail::GraphBuilder* builder = inputState.Impl()->GetGraphBuilder();

        TensorDesc inputStateTensorDesc = inputState.Impl()->GetOutputDesc();
        TensorDesc outputTensorDesc = {};
        outputTensorDesc.sizes = { 1,1,1,outputElementCount };
        outputTensorDesc.dataType = DML_TENSOR_DATA_TYPE_UINT32;
        outputTensorDesc.totalTensorSizeInBytes = outputElementCount * sizeof(uint32_t);

        DML_RANDOM_GENERATOR_OPERATOR_DESC desc = {};
        desc.Type = type;
        desc.InputStateTensor = inputStateTensorDesc.AsPtr<DML_TENSOR_DESC>();
        desc.OutputTensor = outputTensorDesc.AsPtr<DML_TENSOR_DESC>();
        if (outputState)
        {
            // Input and output state have the same TensorDesc.
            desc.OutputStateTensor = inputStateTensorDesc.AsPtr<DML_TENSOR_DESC>();
        }

        detail::NodeOutput* const inputs[] = { inputState.Impl() };
        detail::NodeID node = builder->CreateOperatorNode(DML_OPERATOR_RANDOM_GENERATOR, &desc, inputs);
        detail::NodeOutput* outOutput = builder->CreateNodeOutput(node, 0, std::move(outputTensorDesc));

        if (outputState)
        {
            TensorDesc outputStateTensorDesc = inputStateTensorDesc;
            detail::NodeOutput* outOutputState = builder->CreateNodeOutput(node, 1, std::move(outputStateTensorDesc));
            return { outOutput, outOutputState };
        }
        else
        {
            return { outOutput };
        }
    }

    // 
    // TODO: NonZeroCoordinates
    // 

    // If not specified, parameters are defaulted to the following values:
    //   Scales = computed by dividing the input sizes by the output sizes
    //   InputPixelOffsets = 0.5f for each dimension
    //   OutputPixelOffsets = -0.5f for each dimension
    inline Expression ResampleGrad(
        Expression input,
        TensorDesc::Dimensions outputSizes,
        DML_INTERPOLATION_MODE mode,
        Span<const float> scales = {},
        Span<const float> inputPixelOffsets = {},
        Span<const float> outputPixelOffsets = {})
    {
        detail::GraphBuilder* builder = input.Impl()->GetGraphBuilder();

        TensorDesc inputTensor = input.Impl()->GetOutputDesc();
        uint32_t dimensionCount = static_cast<uint32_t>(inputTensor.sizes.size());
        assert(outputSizes.size() == dimensionCount);

        SmallVector<float, 4> defaultScales;
        if (scales.empty())
        {
            for (uint32_t i = 0; i < dimensionCount; ++i)
            {
                defaultScales.push_back(static_cast<float>(inputTensor.sizes[i]) / static_cast<float>(outputSizes[i]));
            }
            scales = defaultScales;
        }

        SmallVector<float, 4> defaultInputPixelOffsets;
        if (inputPixelOffsets.empty())
        {
            defaultInputPixelOffsets.assign(dimensionCount, 0.5f);
            inputPixelOffsets = defaultInputPixelOffsets;
        }

        SmallVector<float, 4> defaultOutputPixelOffsets;
        if (outputPixelOffsets.empty())
        {
            defaultOutputPixelOffsets.assign(dimensionCount, -0.5f);
            outputPixelOffsets = defaultOutputPixelOffsets;
        }

        TensorDesc outputTensor(inputTensor.dataType, std::move(outputSizes), builder->GetOutputLayout());

        DML_RESAMPLE_GRAD_OPERATOR_DESC desc = {};
        desc.InputGradientTensor = inputTensor.AsPtr<DML_TENSOR_DESC>();
        desc.OutputGradientTensor = outputTensor.AsPtr<DML_TENSOR_DESC>();
        desc.InterpolationMode = mode;
        desc.DimensionCount = static_cast<UINT>(scales.size());
        desc.Scales = scales.data();
        desc.InputPixelOffsets = inputPixelOffsets.data();
        desc.OutputPixelOffsets = outputPixelOffsets.data();

        detail::NodeOutput* const inputs[] = { input.Impl() };
        detail::NodeID node = builder->CreateOperatorNode(DML_OPERATOR_RESAMPLE_GRAD, &desc, inputs);
        detail::NodeOutput* output = builder->CreateNodeOutput(node, 0, std::move(outputTensor));

        return output;
    }

    // 
    // TODO: SliceGrad
    // 

    // 
    // TODO: AdamOptimizer
    // 

    // 
    // TODO: Argmin
    // 

    // 
    // TODO: Argmax
    // 

    // 
    // TODO: ROIAlign
    // 

    // Reinterprets the memory of a tensor with a different type and dimensions (analogously to using
    // reinterpret_cast to access raw bits). Note that this is different to the DML Cast operator, which performs
    // a type cast on the contents of a tensor (analogously to static_cast). The total tensor size of the output
    // (which depends on the supplied type/sizes/strides) must match the input.
    inline Expression Reinterpret(
        Expression input,
        DML_TENSOR_DATA_TYPE newType,
        TensorDesc::Dimensions newSizes,
        Optional<TensorDesc::Dimensions> newStrides)
    {
        detail::GraphBuilder* builder = input.Impl()->GetGraphBuilder();
        TensorDesc inputTensor = input.Impl()->GetOutputDesc();
        TensorDesc newTensor(newType, std::move(newSizes), std::move(newStrides));

        assert(inputTensor.totalTensorSizeInBytes == newTensor.totalTensorSizeInBytes);

        detail::NodeID node = builder->CreateReinterpretNode(input.Impl());
        detail::NodeOutput* output = builder->CreateNodeOutput(node, 0, std::move(newTensor));

        return output;
    }

    // Same as Reinterpret above, but only adjusts tensor dimensions without affecting type.
    inline Expression Reinterpret(
        Expression input,
        TensorDesc::Dimensions newSizes,
        Optional<TensorDesc::Dimensions> newStrides)
    {
        TensorDesc inputTensor = input.Impl()->GetOutputDesc();

        return Reinterpret(input, inputTensor.dataType, std::move(newSizes), std::move(newStrides));
    }

    // Same as Reinterpret above, but only adjusts tensor type without affecting sizes or strides.
    inline Expression Reinterpret(Expression input, DML_TENSOR_DATA_TYPE newType)
    {
        TensorDesc inputTensor = input.Impl()->GetOutputDesc();

        return Reinterpret(input, newType, inputTensor.sizes, inputTensor.strides);
    }

    // Operator overloads for convenience, which merely map to one of the functions above
    inline Expression operator+(Expression a, Expression b) { return dml::Add(a, b); }
    inline Expression operator-(Expression a, Expression b) { return dml::Subtract(a, b); }
    inline Expression operator*(Expression a, Expression b) { return dml::Multiply(a, b); }
    inline Expression operator/(Expression a, Expression b) { return dml::Divide(a, b); }
    inline Expression operator%(Expression a, Expression b) { return dml::ModulusTruncate(a, b); }
    inline Expression operator&(Expression a, Expression b) { return dml::BitAnd(a, b); }
    inline Expression operator|(Expression a, Expression b) { return dml::BitOr(a, b); }
    inline Expression operator^(Expression a, Expression b) { return dml::BitXor(a, b); }
    inline Expression operator<<(Expression a, Expression b) { return dml::BitShiftLeft(a, b); }
    inline Expression operator>>(Expression a, Expression b) { return dml::BitShiftRight(a, b); }
    inline Expression& operator+=(Expression& a, Expression b) { a = a + b; return a; }
    inline Expression& operator-=(Expression& a, Expression b) { a = a - b; return a; }
    inline Expression& operator*=(Expression& a, Expression b) { a = a * b; return a; }
    inline Expression& operator/=(Expression& a, Expression b) { a = a / b; return a; }
    inline Expression& operator%=(Expression& a, Expression b) { a = a % b; return a; }
    inline Expression& operator&=(Expression& a, Expression b) { a = a & b; return a; }
    inline Expression& operator|=(Expression& a, Expression b) { a = a | b; return a; }
    inline Expression& operator^=(Expression& a, Expression b) { a = a ^ b; return a; }
    inline Expression& operator<<=(Expression& a, Expression b) { a = a << b; return a; }
    inline Expression& operator>>=(Expression& a, Expression b) { a = a >> b; return a; }

    // Operations involving scalars can be reduced to elementwise identity
    inline Expression operator+(Expression a, float b) { return dml::Identity(a, DML_SCALE_BIAS{ 1.0f, b }); }
    inline Expression operator-(Expression a, float b) { return dml::Identity(a, DML_SCALE_BIAS{ 1.0f, -b }); }
    inline Expression operator*(Expression a, float b) { return dml::Identity(a, DML_SCALE_BIAS{ b, 0.0f }); }
    inline Expression operator/(Expression a, float b) { return dml::Identity(a, DML_SCALE_BIAS{ 1.0f / b, 0.0f }); }
    inline Expression operator+(float a, Expression b) { return dml::Identity(b, DML_SCALE_BIAS{ 1.0f, a }); }
    inline Expression operator-(float a, Expression b) { return dml::Identity(b, DML_SCALE_BIAS{ -1.0f, a }); }
    inline Expression operator*(float a, Expression b) { return dml::Identity(b, DML_SCALE_BIAS{ a, 0.0f }); }
    inline Expression operator/(float a, Expression b) { return dml::Recip(b, DML_SCALE_BIAS{ a, 0.0f }); }
    inline Expression& operator+=(Expression& a, float b) { a = a + b; return a; }
    inline Expression& operator-=(Expression& a, float b) { a = a - b; return a; }
    inline Expression& operator*=(Expression& a, float b) { a = a * b; return a; }
    inline Expression& operator/=(Expression& a, float b) { a = a / b; return a; }

    // Unary
    inline Expression operator~(Expression input) { return dml::BitNot(input); }
    inline Expression operator+(Expression input) { return dml::Identity(input); }
    inline Expression operator-(Expression input)
    {
        DML_SCALE_BIAS scaleBias = {};
        scaleBias.Scale = -1.0f;
        return dml::Identity(input, scaleBias);
    }

    // Logical
    inline Expression operator!(Expression a) { return dml::LogicalNot(a); }
    inline Expression operator&&(Expression a, Expression b) { return dml::LogicalAnd(a, b); }
    inline Expression operator||(Expression a, Expression b) { return dml::LogicalOr(a, b); }
    inline Expression operator>(Expression a, Expression b) { return dml::GreaterThan(a, b); }
    inline Expression operator<(Expression a, Expression b) { return dml::LessThan(a, b); }
    inline Expression operator==(Expression a, Expression b) { return dml::Equals(a, b); }
    inline Expression operator!=(Expression a, Expression b) { return !(a == b); }
    inline Expression operator>=(Expression a, Expression b) { return dml::GreaterThanOrEqual(a, b); }
    inline Expression operator<=(Expression a, Expression b) { return dml::LessThanOrEqual(a, b); }

    // GraphBuilder implementation details
    namespace detail
    {
        inline NodeID GraphBuilder::CreateOperatorNode(
            DML_OPERATOR_TYPE type,
            const void* desc,
            Span<NodeOutput* const> inputs)
        {
            DML_OPERATOR_DESC opDesc = { type, desc };

            Microsoft::WRL::ComPtr<IDMLOperator> op;
            DMLX_THROW_IF_FAILED(m_device->CreateOperator(&opDesc, IID_PPV_ARGS(&op)));

            OperatorNode node = {};
            node.op = std::move(op);
            node.inputs.assign(inputs.begin(), inputs.end());

            uint32_t index = static_cast<uint32_t>(m_operatorNodes.size());
            m_operatorNodes.push_back(std::move(node));

            return { NodeType::Operator, index };
        }

        inline NodeID GraphBuilder::CreateInputNode(uint32_t inputIndex)
        {
            uint32_t index = static_cast<uint32_t>(m_inputNodes.size());
            m_inputNodes.push_back(InputNode{ inputIndex });
            return { NodeType::Input, index };
        }

        inline NodeID GraphBuilder::CreateReinterpretNode(NodeOutput* input)
        {
            uint32_t index = static_cast<uint32_t>(m_reinterpretNodes.size());
            m_reinterpretNodes.push_back(ReinterpretNode{ input });
            return { NodeType::Reinterpret, index };
        }

        inline NodeOutput* GraphBuilder::CreateNodeOutput(NodeID node, uint32_t outputIndex, TensorDesc tensorDesc)
        {
            // Construct the object in the deque, which doesn't invalidate references to elements as it grows
            m_nodeOutputs.emplace_back(this, node, outputIndex, std::move(tensorDesc));

            return &m_nodeOutputs.back();
        }

        inline GraphDesc GraphBuilder::GetGraphDesc(Span<const Expression> outputs) const
        {
            GraphDesc desc = {};
            desc.inputCount = static_cast<uint32_t>(m_inputNodes.size());
            desc.outputCount = static_cast<uint32_t>(outputs.size());

            for (const OperatorNode& node : m_operatorNodes)
            {
                uint32_t nodeIndex = static_cast<uint32_t>(desc.nodes.size());
                desc.nodes.push_back(DML_OPERATOR_GRAPH_NODE_DESC{ node.op.Get() });

                // Walk through each of this node's inputs and add it as an edge
                const uint32_t inputCount = static_cast<uint32_t>(node.inputs.size());
                for (uint32_t inputIndex = 0; inputIndex < inputCount; ++inputIndex)
                {
                    NodeOutput* input = node.inputs[inputIndex];
                    if (input == nullptr)
                    {
                        continue;
                    }
                    NodeID inputNode = input->GetNode();

                    // Reinterpret nodes aren't "real" nodes, they're just used to modify TensorDescs across
                    // edges. So we follow this node backwards until it hits a real node.
                    while (inputNode.type == NodeType::Reinterpret)
                    {
                        input = m_reinterpretNodes[inputNode.index].input;
                        inputNode = input->GetNode();
                    }

                    if (inputNode.type == NodeType::Input)
                    {
                        DML_INPUT_GRAPH_EDGE_DESC inputEdge = {};
                        inputEdge.GraphInputIndex = m_inputNodes[inputNode.index].inputIndex;
                        inputEdge.ToNodeIndex = nodeIndex;
                        inputEdge.ToNodeInputIndex = inputIndex;

                        desc.inputEdges.push_back(inputEdge);
                    }
                    else if (inputNode.type == NodeType::Operator)
                    {
                        DML_INTERMEDIATE_GRAPH_EDGE_DESC intermediateEdge = {};
                        intermediateEdge.FromNodeIndex = inputNode.index;
                        intermediateEdge.FromNodeOutputIndex = input->GetOutputIndex();
                        intermediateEdge.ToNodeIndex = nodeIndex;
                        intermediateEdge.ToNodeInputIndex = inputIndex;

                        desc.intermediateEdges.push_back(intermediateEdge);
                    }
                    else
                    {
                        assert(false); // Invalid node type
                        DMLX_THROW(E_UNEXPECTED);
                    }
                }
            }

            // Add output edges
            for (uint32_t outputIndex = 0; outputIndex < desc.outputCount; ++outputIndex)
            {
                NodeOutput* output = outputs[outputIndex].Impl();
                if (output == nullptr)
                {
                    continue;
                }
                NodeID outputNode = output->GetNode();

                // Reinterpret nodes are meaningless on outputs (they're no-ops), so just follow them back until we
                // get to a real operator node.
                while (outputNode.type == NodeType::Reinterpret)
                {
                    output = m_reinterpretNodes[outputNode.index].input;
                    outputNode = output->GetNode();
                }

                if (outputNode.type == NodeType::Input)
                {
                    // It's not valid to connect an output of the graph directly to an input without an intervening
                    // node. If this behavior is desired, it should instead be accomplished with a copy e.g. using
                    // the elementwise identity operator.
                    DMLX_THROW(E_INVALIDARG);
                }

                assert(outputNode.type == NodeType::Operator);

                DML_OUTPUT_GRAPH_EDGE_DESC outputEdge = {};
                outputEdge.FromNodeIndex = output->GetNode().index;
                outputEdge.FromNodeOutputIndex = output->GetOutputIndex();
                outputEdge.GraphOutputIndex = outputIndex;

                desc.outputEdges.push_back(outputEdge);
            }

            // Sanity
            assert(desc.nodes.size() == m_operatorNodes.size());
            assert(desc.outputEdges.size() == desc.outputCount);
            assert(desc.outputCount == outputs.size());

            return desc;
        }
    } // namespace detail

} // namespace dml<|MERGE_RESOLUTION|>--- conflicted
+++ resolved
@@ -1406,26 +1406,7 @@
         detail::GraphBuilder* builder = input.Impl()->GetGraphBuilder();
 
         TensorDesc inputTensor = input.Impl()->GetOutputDesc();
-<<<<<<< HEAD
-        TensorDesc outputTensor(inputTensor.dataType, outputSizes, builder->GetOutputLayout());
-
-        std::array<float, 4> dml_scales;
-
-        if (scales.empty()) {
-            dml_scales[0] = static_cast<float>(inputTensor.sizes[0]) / static_cast<float>(outputSizes[0]);
-            dml_scales[1] = static_cast<float>(inputTensor.sizes[1]) / static_cast<float>(outputSizes[1]);
-            dml_scales[2] = static_cast<float>(inputTensor.sizes[2]) / static_cast<float>(outputSizes[2]);
-            dml_scales[3] = static_cast<float>(inputTensor.sizes[3]) / static_cast<float>(outputSizes[3]);
-        } else {
-            assert(scales.size() == 4);
-            dml_scales[0] = scales[0];
-            dml_scales[1] = scales[1];
-            dml_scales[2] = scales[2];
-            dml_scales[3] = scales[3];
-        }
-=======
         TensorDesc outputTensor(DML_TENSOR_DATA_TYPE_UINT8, inputTensor.sizes, builder->GetOutputLayout()); // Same as input
->>>>>>> 858feced
 
         DML_ELEMENT_WISE_IS_INFINITY_OPERATOR_DESC desc = {};
         desc.InputTensor = inputTensor.AsPtr<DML_TENSOR_DESC>();
