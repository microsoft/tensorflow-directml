<<<<<<< HEAD
=======
# Release 1.15.4

## Bug Fixes and Other Changes
* Fixes an undefined behavior causing a segfault in `tf.raw_ops.Switch`
  ([CVE-2020-15190](https://cve.mitre.org/cgi-bin/cvename.cgi?name=CVE-2020-15190))
* Fixes three vulnerabilities in conversion to DLPack format
  ([CVE-2020-15191](https://cve.mitre.org/cgi-bin/cvename.cgi?name=CVE-2020-15191),
  [CVE-2020-15192](https://cve.mitre.org/cgi-bin/cvename.cgi?name=CVE-2020-15192),
  [CVE-2020-15193](https://cve.mitre.org/cgi-bin/cvename.cgi?name=CVE-2020-15193))
* Fixes two vulnerabilities in `SparseFillEmptyRowsGrad`
  ([CVE-2020-15194](https://cve.mitre.org/cgi-bin/cvename.cgi?name=CVE-2020-15194),
  [CVE-2020-15195](https://cve.mitre.org/cgi-bin/cvename.cgi?name=CVE-2020-15195))
* Fixes an integer truncation vulnerability in code using the work sharder API
  ([CVE-2020-15202](https://cve.mitre.org/cgi-bin/cvename.cgi?name=CVE-2020-15202))
* Fixes a format string vulnerability in `tf.strings.as_string`
  ([CVE-2020-15203](https://cve.mitre.org/cgi-bin/cvename.cgi?name=CVE-2020-15203))
* Fixes segfault raised by calling session-only ops in eager mode
  ([CVE-2020-15204](https://cve.mitre.org/cgi-bin/cvename.cgi?name=CVE-2020-15204))
* Fixes data leak and potential ASLR violation from `tf.raw_ops.StringNGrams`
  ([CVE-2020-15205](https://cve.mitre.org/cgi-bin/cvename.cgi?name=CVE-2020-15205))
* Fixes segfaults caused by incomplete `SavedModel` validation
  ([CVE-2020-15206](https://cve.mitre.org/cgi-bin/cvename.cgi?name=CVE-2020-15206))
* Fixes a data corruption due to a bug in negative indexing support in TFLite
  ([CVE-2020-15207](https://cve.mitre.org/cgi-bin/cvename.cgi?name=CVE-2020-15207))
* Fixes a data corruption due to dimension mismatch in TFLite
  ([CVE-2020-15208](https://cve.mitre.org/cgi-bin/cvename.cgi?name=CVE-2020-15208))
* Fixes several vulnerabilities in TFLite saved model format
  ([CVE-2020-15209](https://cve.mitre.org/cgi-bin/cvename.cgi?name=CVE-2020-15209),
  [CVE-2020-15210](https://cve.mitre.org/cgi-bin/cvename.cgi?name=CVE-2020-15210),
  [CVE-2020-15211](https://cve.mitre.org/cgi-bin/cvename.cgi?name=CVE-2020-15211))
* Updates `sqlite3` to `3.33.00` to handle
  [CVE-2020-9327](https://cve.mitre.org/cgi-bin/cvename.cgi?name=CVE-2020-9327),
  [CVE-2020-11655](https://cve.mitre.org/cgi-bin/cvename.cgi?name=CVE-2020-11655),
  [CVE-2020-11656](https://cve.mitre.org/cgi-bin/cvename.cgi?name=CVE-2020-11656),
  [CVE-2020-13434](https://cve.mitre.org/cgi-bin/cvename.cgi?name=CVE-2020-13434),
  [CVE-2020-13435](https://cve.mitre.org/cgi-bin/cvename.cgi?name=CVE-2020-13435),
  [CVE-2020-13630](https://cve.mitre.org/cgi-bin/cvename.cgi?name=CVE-2020-13630),
  [CVE-2020-13631](https://cve.mitre.org/cgi-bin/cvename.cgi?name=CVE-2020-13631),
  [CVE-2020-13871](https://cve.mitre.org/cgi-bin/cvename.cgi?name=CVE-2020-13871),
  and
  [CVE-2020-15358](https://cve.mitre.org/cgi-bin/cvename.cgi?name=CVE-2020-15358).
* Fixes #41630 by including `max_seq_length` in CuDNN descriptor cache key
* Pins `numpy` to 1.18.5 to prevent ABI breakage when compiling code that uses
  both NumPy and TensorFlow headers.

>>>>>>> df8c55ce
# Release 1.15.3

## Bug Fixes and Other Changes
* Updates `sqlite3` to `3.31.01` to handle [CVE-2019-19880](https://cve.mitre.org/cgi-bin/cvename.cgi?name=CVE-2019-19880), [CVE-2019-19244](https://cve.mitre.org/cgi-bin/cvename.cgi?name=CVE-2019-19244) and [CVE-2019-19645](https://cve.mitre.org/cgi-bin/cvename.cgi?name=CVE-2019-19645)
* Updates `curl` to `7.69.1` to handle [CVE-2019-15601](https://cve.mitre.org/cgi-bin/cvename.cgi?name=CVE-2019-15601)
* Updates `libjpeg-turbo` to `2.0.4` to handle [CVE-2018-19664](https://cve.mitre.org/cgi-bin/cvename.cgi?name=CVE-2018-19664), [CVE-2018-20330](https://cve.mitre.org/cgi-bin/cvename.cgi?name=CVE-2018-20330) and [CVE-2019-13960](https://cve.mitre.org/cgi-bin/cvename.cgi?name=CVE-2019-13960)
* Updates Apache Spark to `2.4.5` to handle [CVE-2019-10099](https://cve.mitre.org/cgi-bin/cvename.cgi?name=CVE-2019-10099), [CVE-2018-17190](https://cve.mitre.org/cgi-bin/cvename.cgi?name=CVE-2018-17190) and [CVE-2018-11770](https://cve.mitre.org/cgi-bin/cvename.cgi?name=CVE-2018-11770)

# Release 1.15.2

## Bug Fixes and Other Changes
* Fixes a security vulnerability where converting a Python string to a `tf.float16` value produces a segmentation fault ([CVE-2020-5215](https://cve.mitre.org/cgi-bin/cvename.cgi?name=CVE-2020-5215))
* Updates `curl` to `7.66.0` to handle [CVE-2019-5482](https://cve.mitre.org/cgi-bin/cvename.cgi?name=CVE-2019-5482) and [CVE-2019-5481](https://cve.mitre.org/cgi-bin/cvename.cgi?name=CVE-2019-5481)
* Updates `sqlite3` to `3.30.01` to handle [CVE-2019-19646](https://cve.mitre.org/cgi-bin/cvename.cgi?name=CVE-2019-19646), [CVE-2019-19645](https://cve.mitre.org/cgi-bin/cvename.cgi?name=CVE-2019-19645) and [CVE-2019-16168](https://cve.mitre.org/cgi-bin/cvename.cgi?name=CVE-2019-16168)

# Release 1.15.0
This is the last 1.x release for TensorFlow. We do not expect to update the 1.x branch with features, although we will issue patch releases to fix vulnerabilities for at least one year. 

## Major Features and Improvements
* As [announced](https://groups.google.com/a/tensorflow.org/forum/#!topic/developers/iRCt5m4qUz0), `tensorflow` pip package will by default include GPU support (same as `tensorflow-gpu` now) for the platforms we currently have GPU support (Linux and Windows). It will work on machines with and without Nvidia GPUs. `tensorflow-gpu` will still be available, and CPU-only packages can be downloaded at `tensorflow-cpu` for users who are concerned about package size.
* TensorFlow 1.15 contains a complete implementation of the 2.0 API in its `compat.v2` module. It contains a copy of the 1.15 main module (without `contrib`) in the `compat.v1` module. TensorFlow 1.15 is able to emulate 2.0 behavior using the `enable_v2_behavior()` function.
This enables writing forward compatible code: by explicitly importing either `tensorflow.compat.v1` or `tensorflow.compat.v2`, you can ensure that your code works without modifications against an installation of 1.15 or 2.0.
* EagerTensor now supports numpy buffer interface for tensors.
* Add toggles `tf.enable_control_flow_v2()` and `tf.disable_control_flow_v2()` for enabling/disabling v2 control flow.
* Enable v2 control flow as part of `tf.enable_v2_behavior()` and `TF2_BEHAVIOR=1`.
* AutoGraph translates Python control flow into TensorFlow expressions, allowing users to write regular Python inside `tf.function`-decorated functions. AutoGraph is also applied in functions used with `tf.data`, `tf.distribute` and `tf.keras` APIS.
* Adds `enable_tensor_equality()`, which switches the behavior such that: 
  * Tensors are no longer hashable.
  * Tensors can be compared with `==` and `!=`, yielding a Boolean Tensor with element-wise comparison results. This will be the default behavior in 2.0.

## Breaking Changes
* Tensorflow code now produces 2 different pip packages: `tensorflow_core` containing all the code (in the future it will contain only the private implementation) and `tensorflow` which is a virtual pip package doing forwarding to `tensorflow_core` (and in the future will contain only the public API of tensorflow). We don't expect this to be breaking, unless you were importing directly from the implementation.
* TensorFlow 1.15 is built using devtoolset7 (GCC7) on Ubuntu 16. This may lead to ABI incompatibilities with extensions built against earlier versions of TensorFlow.
* Deprecated the use of `constraint=` and `.constraint` with ResourceVariable.
* `tf.keras`:
  * `OMP_NUM_THREADS` is no longer used by the default Keras config. To configure the number of threads, use `tf.config.threading` APIs.
  * `tf.keras.model.save_model` and `model.save` now defaults to saving a TensorFlow SavedModel.
  * `keras.backend.resize_images` (and consequently, `keras.layers.Upsampling2D`) behavior has changed, a bug in the resizing implementation was fixed.
  * Layers now default to `float32`, and automatically cast their inputs to the layer's dtype. If you had a model that used `float64`, it will probably silently use `float32` in TensorFlow2, and a warning will be issued that starts with Layer "layer-name" is casting an input tensor from dtype float64 to the layer's dtype of float32. To fix, either set the default dtype to float64 with `tf.keras.backend.set_floatx('float64')`, or pass `dtype='float64'` to each of the Layer constructors. See `tf.keras.layers.Layer` for more information.
  * Some `tf.assert_*` methods now raise assertions at operation creation time (i.e. when this Python line executes) if the input tensors' values are known at that time, not during the session.run(). When this happens, a noop is returned and the input tensors are marked non-feedable. In other words, if they are used as keys in `feed_dict` argument to `session.run()`, an error will be raised. Also, because some assert ops don't make it into the graph, the graph structure changes. A different graph can result in different per-op random seeds when they are not given explicitly (most often).

## Bug Fixes and Other Changes
* `tf.estimator`:
  * `tf.keras.estimator.model_to_estimator` now supports exporting to `tf.train.Checkpoint` format, which allows the saved checkpoints to be compatible with `model.load_weights`.
  * Fix tests in canned estimators.
  * Expose Head as public API.
  * Fixes critical bugs that help with `DenseFeatures` usability in TF2
* `tf.data`:
  * Promoting `unbatch` from experimental to core API.
  * Adding support for datasets as inputs to `from_tensors` and `from_tensor_slices` and batching and unbatching of nested datasets.
* `tf.keras`:
  * `tf.keras.estimator.model_to_estimator` now supports exporting to tf.train.Checkpoint format, which allows the saved checkpoints to be compatible with `model.load_weights`.
  * Saving a Keras Model using `tf.saved_model.save` now saves the list of variables, trainable variables, regularization losses, and the call function.
  * Deprecated `tf.keras.experimental.export_saved_model` and `tf.keras.experimental.function`. Please use `tf.keras.models.save_model(..., save_format='tf')` and `tf.keras.models.load_model` instead.
  * Add an `implementation=3` mode for `tf.keras.layers.LocallyConnected2D` and `tf.keras.layers.LocallyConnected1D` layers using `tf.SparseTensor` to store weights,  allowing a dramatic speedup for large sparse models.
  * Enable the Keras compile API `experimental_run_tf_function` flag by default. This flag enables single training/eval/predict execution path. With this 1. All input types are converted to `Dataset`. 2. When distribution strategy is not specified this goes through the no-op distribution strategy path. 3. Execution is wrapped in tf.function unless `run_eagerly=True` is set in compile.
  * Raise error if `batch_size` argument is used when input is dataset/generator/keras sequence.
* `tf.lite`
  * Add `GATHER` support to NN API delegate.
  * tflite object detection script has a debug mode.
  * Add delegate support for `QUANTIZE`.
  * Added evaluation script for COCO minival.
  * Add delegate support for `QUANTIZED_16BIT_LSTM`.
  * Converts hardswish subgraphs into atomic ops.
* Add support for defaulting the value of `cycle_length` argument of `tf.data.Dataset.interleave` to the number of schedulable CPU cores.
* `parallel_for`: Add converter for `MatrixDiag`.
* Add `narrow_range` attribute to `QuantizeAndDequantizeV2` and V3.
* Added new op: `tf.strings.unsorted_segment_join`.
* Add HW acceleration support for `topK_v2`.
* Add new `TypeSpec` classes.
* CloudBigtable version updated to v0.10.0.
* Expose `Head` as public API.
* Update docstring for gather to properly describe the non-empty `batch_dims` case.
* Added `tf.sparse.from_dense` utility function.
* Improved ragged tensor support in `TensorFlowTestCase`.
* Makes the a-normal form transformation in Pyct configurable as to which nodes are converted to variables and which are not.
* `ResizeInputTensor` now works for all delegates.
* Add `EXPAND_DIMS` support to NN API delegate TEST:  expand_dims_test
* `tf.cond` emits a StatelessIf op if the branch functions are stateless and do not touch any resources.
* `tf.cond`, `tf.while` and `if` and `while` in AutoGraph now accept a nonscalar predicate if has a single element. This does not affect non-V2 control flow.
* `tf.while_loop` emits a StatelessWhile op if the cond and body functions are stateless and do not touch any resources.
* Refactors code in Quant8 LSTM support to reduce TFLite binary size.
* Add support of local soft device placement for eager op.
* Add HW acceleration support for `LogSoftMax`.
* Added a function `nested_value_rowids` for ragged tensors.
* Add guard to avoid acceleration of L2 Normalization with input rank != 4
* Add `tf.math.cumulative_logsumexp operation`.
* Add `tf.ragged.stack`.
* Fix memory allocation problem when calling `AddNewInputConstantTensor`.
* Delegate application failure leaves interpreter in valid state.
* Add check for correct memory alignment to `MemoryAllocation::MemoryAllocation()`.
* Extracts `NNAPIDelegateKernel` from nnapi_delegate.cc
* Added support for `FusedBatchNormV3` in converter.
* A ragged to dense op for directly calculating tensors.
* Fix accidental quadratic graph construction cost in graph-mode `tf.gradients()`.

## Thanks to our Contributors

This release contains contributions from many people at Google, as well as:

a6802739, Aaron Ma, Abdullah Selek, Abolfazl Shahbazi, Ag Ramesh, Albert Z. Guo, Albin Joy, Alex Itkes, Alex Sergeev, Alexander Pivovarov, Alexey Romanov, alhkad, Amit Srivastava, amoitra, Andrew Lihonosov, Andrii Prymostka, Anuj Rawat, Astropeak, Ayush Agrawal, Bairen Yi, Bas Aarts, Bastian Eichenberger, Ben Barsdell, Benjamin Peterson, bhack, Bharat Raghunathan, Bhavani Subramanian, Bryan Cutler, candy.dc, Cao Zongyan, Captain-Pool, Casper Da Costa-Luis, Chen Guoyin, Cheng Chang, chengchingwen, Chong Yan, Choong Yin Thong, Christopher Yeh, Clayne Robison, Coady, Patrick, Dan Ganea, David Norman, Denis Khalikov, Deven Desai, Diego Caballero, Duncan Dean, Duncan Riach, Dwight J Lyle, Eamon Ito-Fisher, eashtian3, EFanZh, ejot, Elroy Ashtian Jr, Eric Schweitz, Fangjun Kuang, Fei Hu, fo40225, formath, Fred Reiss, Frederic Bastien, Fredrik Knutsson, G. Hussain Chinoy, Gabriel, gehring, George Grzegorz Pawelczak, Gianluca Varisco, Gleb Popov, Greg Peatfield, Guillaume Klein, Gurpreet Singh, Gustavo Lima Chaves, haison, Haraldur TóMas HallgríMsson, HarikrishnanBalagopal, HåKon Sandsmark, I-Hong, Ilham Firdausi Putra, Imran Salam, Jason Zaman, Jason Zavaglia, jayhpark530, jefby, Jeff Daily, Jeffrey Poznanovic, Jekyll Lai, Jeroen BéDorf, Jerry Shih, jerryyin, jiakai, JiangXIAO, Joe Bowser, Joel Shapiro, Johan Gunnarsson, Jojimon Varghese, Joon, Josh Beal, Julian Niedermeier, Jun Wan, Junqin Zhang, Junyuan Xie, Justin Tunis, Kaixi Hou, Karl Lessard, Karthik Muthuraman, Kbhute-Ibm, khanhlvg, Koock Yoon, kstuedem, Kyuwon Kim, Lakshay Tokas, leike666666, leonard951, Leslie-Fang, Leslie-Fang-Intel, Li, Guizi, Lukas Folle, Lukas Geiger, Mahmoud Abuzaina, Manraj Singh Grover, Margaret Maynard-Reid, Mark Ryan, Matt Conley, Matthew Bentham, Matthew Denton, mbhuiyan, mdfaijul, Mei Jie, merturl, MichaelKonobeev, Michal W. Tarnowski, minds, mpppk, musikisomorphie, Nagy Mostafa, Nayana Thorat, Neil, Niels Ole Salscheider, Niklas SilfverströM, Niranjan Hasabnis, ocjosen, olramde, Pariksheet Pinjari, Patrick J. Lopresti, Patrik Gustavsson, per1234, PeterLee, Phan Van Nguyen Duc, Phillip Kravtsov, Pooya Davoodi, Pranav Marathe, Putra Manggala, Qingqing Cao, Rajeshwar Reddy T, Ramon ViñAs, Rasmus Diederichsen, Reuben Morais, richardbrks, robert, RonLek, Ryan Jiang, saishruthi, Saket Khandelwal, Saleem Abdulrasool, Sami Kama, Sana-Damani, Sergii Khomenko, Severen Redwood, Shubham Goyal, Sigrid Keydana, Siju Samuel, sleighsoft, smilu97, Son Tran, Srini511, srinivasan.narayanamoorthy, Sumesh Udayakumaran, Sungmann Cho, Tae-Hwan Jung, Taehoon Lee, Takeshi Watanabe, TengLu, terryky, TheMindVirus, ThisIsIsaac, Till Hoffmann, Timothy Liu, Tomer Gafner, Tongxuan Liu, Trent Lo, Trevor Morris, Uday Bondhugula, Vasileios Lioutas, vbvg2008, Vishnuvardhan Janapati, Vivek Suryamurthy, Wei Wang, Wen-Heng (Jack) Chung, wenxizhu, William D. Irons, winstonq, wyzhao, Xiaoming (Jason) Cui, Xinan Jiang, Xinping Wang, Yann-Yy, Yasir Modak, Yong Tang, Yongfeng Gu, Yuchen Ying, Yuxin Wu, zyeric, 王振华 (Zhenhua Wang)

# Release 1.14.0

## Major Features and Improvements

*   This is the first 1.x release containing the compat.v2 module. This module
    is required to allow libraries to publish code which works in both 1.x and
    2.x. After this release, no backwards incompatible changes are allowed in
    the 2.0 Python API.
*   Turn on MKL-DNN contraction kernels by default. MKL-DNN dynamically
    dispatches the best kernel implementation based on CPU vector architecture.
    To disable them, build with --define=tensorflow_mkldnn_contraction_kernel=0.

## Behavioral changes

*   Set default loss reduction as `AUTO` for improving reliability of loss
    scaling with distribution strategy and custom training loops. `AUTO`
    indicates that the reduction option will be determined by the usage context.
    For almost all cases this defaults to `SUM_OVER_BATCH_SIZE`. When used in
    distribution strategy scope, outside of built-in training loops such as
    `tf.keras` `compile` and `fit`, we expect reduction value to be 'None' or
    'SUM'. Using other values will raise an error.
*   Wraps losses passed to the `compile` API (strings and v1 losses) which are
    not instances of v2 `Loss` class in `LossWrapper` class. => All losses will
    now use `SUM_OVER_BATCH_SIZE` reduction as default.
*   Disable `run_eagerly` and distribution strategy if there are symbolic
    tensors added to the model using `add_metric` or `add_loss`.
*   tf.linspace(start, stop, num) now always uses "stop" as last value (for
    num > 1)
*   `ResourceVariable` and `Variable` no longer accepts `constraint` in the
    constructor, nor expose it as a @property.
*   The behavior of tf.gather is now correct when axis=None and batch_dims<0.
*   Only create a GCS directory object if the object does not already exist.
*   In `map_vectorization` optimization, reduce the degree of parallelism in the
    vectorized map node.
*   Bug fix: loss and gradients should now more reliably be correctly scaled
    w.r.t. the global batch size when using a tf.distribute.Strategy.
*   Updating cosine similarity loss - removed the negate sign from cosine
    similarity.
*   DType is no longer convertible to an int. Use dtype.as_datatype_enum instead
    of int(dtype) to get the same result.
*   Changed default for gradient accumulation for TPU embeddings to true.
*   Callbacks now log values in eager mode when a deferred build model is used.
*   Transitive dependencies on :pooling_ops were removed. Some users may need to
    add explicit dependencies on :pooling_ops if they reference the operators
    from that library.
*   tf.keras.optimizers default learning rate changes:
    *   Adadelta: 1.000 to 0.001
    *   Adagrad: 0.01 to 0.001
    *   Adamax: 0.002 to 0.001
    *   NAdam: 0.002 to 0.001

## Bug Fixes and Other Changes

*   Documentation
*   Deprecations and Symbol renames.
    *   Remove unused StringViewVariantWrapper
    *   Delete unused Fingerprint64Map op registration
    *   SignatureDef util functions have been deprecated.
    *   Renamed tf.image functions to remove duplicate "image" where it is
        redundant.
    *   tf.keras.experimental.export renamed to
        tf.keras.experimental.export_saved_model
    *   Standardize the LayerNormalization API by replacing the args `norm_axis`
        and `params_axis` with `axis`.
    *   Tensor::UnsafeCopyFromInternal deprecated in favor Tensor::BitcastFrom
*   Keras & Python API
    *   Add v2 module aliases for:
    *   tf.initializers => tf.keras.initializers
    *   tf.losses => tf.keras.losses & tf.metrics => tf.keras.metrics
    *   tf.optimizers => tf.keras.optimizers
    *   Add tf.keras.layers.AbstractRNNCell as the preferred implementation of
        RNN cell for TF v2. User can use it to implement RNN cell with custom
        behavior.
    *   Adding `clear_losses` API to be able to clear losses at the end of
        forward pass in a custom training loop in eager.
    *   Add support for passing list of lists to the `metrics` param in Keras
        `compile`.
    *   Added top-k to precision and recall to keras metrics.
    *   Adding public APIs for `cumsum` and `cumprod` keras backend functions.
    *   Fix: model.add_loss(symbolic_tensor) should work in ambient eager.
    *   Add name argument to tf.string_split and tf.strings_split
    *   Minor change to SavedModels exported from Keras using
        tf.keras.experimental.export. (SignatureDef key for evaluation mode is
        now "eval" instead of "test"). This will be reverted back to "test" in
        the near future.
    *   Updates binary cross entropy logic in Keras when input is probabilities.
        Instead of converting probabilities to logits, we are using the cross
        entropy formula for probabilities.
    *   Raw TensorFlow functions can now be used in conjunction with the Keras
        Functional API during model creation. This obviates the need for users
        to create Lambda layers in most cases when using the Functional API.
        Like Lambda layers, TensorFlow functions that result in Variable
        creation or assign ops are not supported.
    *   Keras training and validation curves are shown on the same plot.
    *   Introduce `dynamic` constructor argument in Layer and Model, which
        should be set to True when using imperative control flow in the `call`
        method.
    *   Removing of dtype in the constructor of initializers and partition_info
        in call.
*   New ops and improved op functionality
    *   Add OpKernels for some stateless maps
    *   Add v2 APIs for AUCCurve and AUCSummationMethod
        enums. #tf-metrics-convergence
    *   Add tf.math.nextafter op.
    *   Add CompositeTensor base class.
    *   Add tf.linalg.tridiagonal_solve op.
    *   Add opkernel templates for common table operations.
    *   Added support for TFLite in TensorFlow 2.0.
    *   Adds summary trace API for collecting graph and profile information.
    *   Add batch_dims argument to tf.gather.
    *   Add support for `add_metric` in the graph function mode.
    *   Add C++ Gradient for BatchMatMulV2.
    *   Added tf.random.binomial
    *   Added gradient for SparseToDense op.
    *   Add legacy string flat hash map op kernels
    *   Add a ragged size op and register it to the op dispatcher
    *   Add broadcasting support to tf.matmul.
    *   Add ellipsis (...) support for tf.einsum()
    *   Added LinearOperator.adjoint and LinearOperator.H (alias).
    *   Added GPU implementation of tf.linalg.tridiagonal_solve.
    *   Added strings.byte_split
    *   Add RaggedTensor.placeholder()
    *   Add a new "result_type" parameter to tf.strings.split
    *   `add_update` can now be passed a zero-arg callable in order to support
        turning off the update when setting `trainable=False` on a Layer of a
        Model compiled with `run_eagerly=True`.
    *   Add variant wrapper for absl::string_view
    *   Add expand_composites argument to all nest.* methods.
    *   Add pfor converter for Squeeze.
    *   Bug fix for tf.tile gradient
    *   Expose CriticalSection in core as tf.CriticalSection.
    *   Update Fingerprint64Map to use aliases
    *   ResourceVariable support for gather_nd.
    *   ResourceVariable's gather op supports batch dimensions.
    *   Variadic reduce is supported on CPU
    *   Extend tf.function with basic support for CompositeTensors arguments
        (such as SparseTensor and RaggedTensor).
    *   Add templates and interfaces for creating lookup tables
    *   Post-training quantization tool supports quantizing weights shared by
        multiple operations. The models made with versions of this tool will use
        INT8 types for weights and will only be executable interpreters from
        this version onwards.
    *   Malformed gif images could result in an access out of bounds in the
        color palette of the frame. This has been fixed now
    *   image.resize now considers proper pixel centers and has new kernels
        (incl. anti-aliasing).
*   Performance
    *   Turn on MKL-DNN contraction kernels by default. MKL-DNN dynamically
        dispatches the best kernel implementation based on CPU vector
        architecture. To disable them, build with
        --define=tensorflow_mkldnn_contraction_kernel=0.
    *   Support for multi-host ncclAllReduce in Distribution Strategy.
    *   Expose a flag that allows the number of threads to vary across Python
        benchmarks.
*   TensorFlow 2.0 Development
    *   Add v2 sparse categorical crossentropy metric.
    *   Allow non-Tensors through v2 losses.
    *   Add UnifiedGRU as the new GRU implementation for tf2.0. Change the
        default recurrent activation function for GRU from 'hard_sigmoid' to
        'sigmoid', and 'reset_after' to True in 2.0. Historically recurrent
        activation is 'hard_sigmoid' since it is fast than 'sigmoid'. With new
        unified backend between CPU and GPU mode, since the CuDNN kernel is
        using sigmoid, we change the default for CPU mode to sigmoid as well.
        With that, the default GRU will be compatible with both CPU and GPU
        kernel. This will enable user with GPU to use CuDNN kernel by default
        and get a 10x performance boost in training. Note that this is
        checkpoint breaking change. If user want to use their 1.x pre-trained
        checkpoint, please construct the layer with
        GRU(recurrent_activation='hard_sigmoid', reset_after=False) to fallback
        to 1.x behavior.
    *   TF 2.0 - Update metric name to always reflect what the user has given in
        compile. Affects following cases 1. When name is given as
        'accuracy'/'crossentropy' 2. When an aliased function name is used eg.
        'mse' 3. Removing the `weighted` prefix from weighted metric names.
    *   Begin adding Go wrapper for C Eager API
    *   image.resize in 2.0 now supports gradients for the new resize kernels.
    *   removed tf.string_split from v2 API
    *   Expose tf.contrib.proto.* ops in tf.io (they will exist in TF2)
    *   "Updates the TFLiteConverter API in 2.0. Changes from_concrete_function
        to from_concrete_functions."
    *   Enable tf.distribute.experimental.MultiWorkerMirroredStrategy working in
        eager mode.
    *   Support both binary and -1/1 label input in v2 hinge and squared hinge
        losses.
*   TensorFlow Lite
    *   "Adds support for tflite_convert in 2.0."
    *   "Remove lite.OpHint, lite.experimental, and lite.constant from 2.0 API."
*   tf.contrib
    *   Added Neural Turing Implementation as described in
        https://arxiv.org/abs/1807.08518.
    *   Remove tf.contrib.timeseries dependency on TF distributions.
*   tf.data
    *   Add num_parallel_reads and passing in a Dataset containing filenames
        into TextLineDataset and FixedLengthRecordDataset
    *   Going forward we operate in TF 2.0, this change is part of the effort to
        slowly converting XYZDataset to DatasetV2 type which is the official
        version going to be used in TF 2.0 and motivated by some compatibility
        issue found, _BigtableXYZDataset (of type DatasetV2) does not implement
        the _as_variant_tensor() of DatasetV1, when moving contrib.bigtable to
        tensorflow_io. Converting into DatasetV2 removes the overheads to
        maintain V1 while we are moving into TF 2.0.
    *   Add dataset ops to the graph (or create kernels in Eager execution)
        during the python Dataset object creation instead doing it during
        Iterator creation time.
    *   Add support for TensorArrays to tf.data Dataset.
    *   Switching tf.data functions to use `defun`, providing an escape hatch to
        continue using the legacy `Defun`.
*   Toolchains
    *   CUDNN_INSTALL_PATH, TENSORRT_INSTALL_PATH, NCCL_INSTALL_PATH,
        NCCL_HDR_PATH are deprecated. Use TF_CUDA_PATHS instead which supports a
        comma-separated list of base paths that are searched to find CUDA
        libraries and headers.
    *   TF code now resides in `tensorflow_core` and `tensorflow` is just a
        virtual pip package. No code changes are needed for projects using
        TensorFlow, the change is transparent
*   XLA
    *   XLA HLO graphs can be inspected with interactive_graphviz tool now.
*   Estimator
    *   Use tf.compat.v1.estimator.inputs instead of tf.estimator.inputs
    *   Replace contrib references with tf.estimator.experimental.* for apis in
        early_stopping.py

## Thanks to our Contributors

This release contains contributions from many people at Google, as well as:

1e100, 4d55397500, a6802739, abenmao, Adam Weiss, Ag Ramesh, Alan Du, Albin Joy,
Alex, Aman Patel, Amit, Amit Kumar Jaiswal, Amit Srivastava, Andreas Eberle,
Andy Craze, Anthony Platanios, Armen Poghosov, armenpoghosov, arp95, Arpit Shah,
Ashwin Ramaswami, Aurelien Geron, AuréLien Geron, aweers, awesomealex1, Ayush
Agrawal, Ben Barsdell, Bharat Raghunathan, Bhavani Subramanian, blairhan,
BléNesi Attila, Brandon Carter, candy.dc, Chao Liu, chenchc, chie8842, Christian
Hansen, Christian Sigg, Clayne Robison, crafet, csukuangfj, ctiijima, Dan
Jarvis, Dan Lazewatsky, Daniel Ingram, Daniel Salvadori, Dave Airlie, David
Norman, Dayananda V, Dayananda-V, delock, Denis Khalikov, Deven Desai, Dheeraj
Rajaram Reddy, dmitrievanthony, Donovan Ong, Drew Szurko, Duncan Riach, Dustin
Neighly, Edward Forgacs, EFanZh, Fei Hu, Felix Lemke, Filip Matzner, fo40225,
frreiss, Gautam, gehring, Geoffrey Irving, Grzegorz George Pawelczak, Grzegorz
Pawelczak, Gyoung-Yoon Ryoo, HanGuo97, Hanton Yang, Hari Shankar, hehongliang,
Heungsub Lee, Hoeseong Kim, I-Hong Jhuo, Ilango R, Innovimax, Irene Dea, Jacky
Ko, Jakub Lipinski, Jason Zaman, jcf94, Jeffrey Poznanovic, Jens Elofsson,
Jeroen BéDorf, Jia Qingtong, Jiankang, Joe Q, Joe Quadrino, Joeran Beel, Jonas
Rauber, Jonathan, Jonathan Kyl, Joppe Geluykens, Joseph Friedman, jtressle, jwu,
K Yasaswi Sri Chandra Gandhi, K. Hodges, Kaixi Hou, Karl Lessard, Karl
Weinmeister, Karthik Muthuraman, Kashif Rasul, KDR, Keno Fischer, Kevin Mader,
kjopek, Koan-Sin Tan, kouml, ktaebum, Lakshay Tokas, Laurent Le Brun, Letian
Kang, Li, Guizi, Loo Rong Jie, Lucas Hendren, Lukas Geiger, Luke Han, luxupu,
Ma, Guokai, Mahmoud Abuzaina, Mandar Deshpande, manhyuk, Marco Gaido, Marek
Drozdowski, Mark Collier, Mark Ryan, mars20, Mateusz Chudyk, Matt Conley,
MattConley, mbhuiyan, mdfaijul, Melissa Grueter, Michael KäUfl, MickaëL
Schoentgen, Miguel Morin, Mihail Salnikov, Mike Arpaia, Mike Holcomb, monklof,
Moses Marin, Mshr-H, nammbash, Natalia Gimelshein, Nayana-Ibm, neargye, Neeraj
Pradhan, Nehal J Wani, Nick, Niels Ole Salscheider, Niranjan Hasabnis, nlewycky,
Nuka-137, Nutti, olicht, P Sudeepam, Palmer Lao, Pan Daoxin, Pariksheet Pinjari,
Pavel Samolysov, PENGWA, Pooya Davoodi, R S Nikhil Krishna, Rohit Gupta, Roman
Soldatow, rthadur, Ruizhe, Ryan Jiang, Samantha Andow, Sami Kama, Sana-Damani,
Saurabh Deoras, sdamani, seanshpark, Sebastien Iooss, Serv-Inc, Shahzad Lone,
Shashank Gupta, Shashi, shashvat, shashvatshahi1998, Siju, Siju Samuel,
Snease-Abq, Spencer Schaber, sremedios, srinivasan.narayanamoorthy, Steve Lang,
Steve Nesae, Sumesh Udayakumaran, Supriya Rao, Taylor Jakobson, Taylor Thornton,
Ted Chang, ThisIsPIRI, Thomas Deegan, Thomas Hagebols, tianyapiaozi, Tim Zaman,
tomguluson92, Tongxuan Liu, TungJerry, v1incent, Vagif, vcarpani, Vikram Tiwari,
Vishwak Srinivasan, Vitor-Alves, wangsiyu, wateryzephyr, WeberXie, WeijieSun,
Wen-Heng (Jack) Chung, wenxizhu, Will Battel, William D. Irons, wyzhao, Xin,
Yasuhiro Matsumoto, ymodak, Yong Tang, Younes Khoudli, Yuan Lin, Yves-Noel
Weweler, Zantares, zjjott, 卜居, 王振华 (Wang Zhenhua), 黄鑫

# Release 1.12.3

## Bug Fixes and Other Changes

*   Updates `png_archive` dependency to 1.6.37 to not be affected by
    CVE-2019-7317, CVE-2018-13785, and CVE-2018-14048.
*   Updates `sqlite` depenency to 3.28.0 to not be affected by CVE-2018-20506,
    CVE-2018-20346, and CVE-2018-20505.

# Release 1.12.2

## Bug Fixes and Other Changes

*   Fixes a potential security vulnerability where carefully crafted GIF images
    can produce a null pointer dereference during decoding.

# Release 1.13.0

## Major Features and Improvements

* TensorFlow Lite has moved from contrib to core. This means that Python modules are under `tf.lite` and source code is now under `tensorflow/lite` rather than `tensorflow/contrib/lite`.
* TensorFlow GPU binaries are now built against CUDA 10 and TensorRT 5.0.
* Support for Python3.7 on all operating systems.
* Moved NCCL to core.

## Behavioral changes

* Disallow conversion of python floating types to uint32/64 (matching behavior of other integer types) in `tf.constant`.
* Make the `gain` argument of convolutional orthogonal initializers (`convolutional_delta_orthogonal`, `convolutional_orthogonal_1D`, `convolutional_orthogonal_2D`, `convolutional_orthogonal_3D`) have consistent behavior with the `tf.initializers.orthogonal` initializer, i.e. scale the output l2-norm by `gain` and NOT by `sqrt(gain)`. (Note that these functions are currently in `tf.contrib` which is not guaranteed backward compatible).

## Bug Fixes and Other Changes

*   Documentation
    *   Update the doc with the details about the rounding mode used in
        quantize_and_dequantize_v2.
    *   Clarify that tensorflow::port::InitMain() _should_ be called before
        using the TensorFlow library. Programs failing to do this are not
        portable to all platforms.
*   Deprecations and Symbol renames.
    *   Removing deprecations for the following endpoints: `tf.acos`,
        `tf.acosh`, `tf.add`, `tf.as_string`, `tf.asin`, `tf.asinh`, `tf.atan`,
        `tf.atan2`, `tf.atanh`, `tf.cos`, `tf.cosh`, `tf.equal`, `tf.exp`,
        `tf.floor`, `tf.greater`, `tf.greater_equal`, `tf.less`,
        `tf.less_equal`, `tf.log`, `tf.logp1`, `tf.logical_and`,
        `tf.logical_not`, `tf.logical_or`, `tf.maximum`, `tf.minimum`,
        `tf.not_equal`, `tf.sin`, `tf.sinh`, `tf.tan`
    *   Deprecate `tf.data.Dataset.shard`.
    *   Deprecate `saved_model.loader.load` which is replaced by
        `saved_model.load` and `saved_model.main_op`, which will be replaced by
        `saved_model.main_op` in V2.
    *   Deprecate tf.QUANTIZED_DTYPES. The official new symbol is
        tf.dtypes.QUANTIZED_DTYPES.
    *   Update sklearn imports for deprecated packages.
    *   Deprecate `Variable.count_up_to` and `tf.count_up_to` in favor of
        `Dataset.range`.
    *   Export `confusion_matrix` op as `tf.math.confusion_matrix` instead of
        `tf.train.confusion_matrix`.
    *   Add `tf.dtypes.` endpoint for every constant in dtypes.py. Moving
        endpoints in versions.py to corresponding endpoints in `tf.sysconfig.`
        and `tf.version.`. Moving all constants under `tf.saved_model`
        submodules to `tf.saved_model` module. New endpoints are added in V1 and
        V2 but existing endpoint removals are only applied in V2.
    *   Deprecates behavior where device assignment overrides collocation
        constraints inside a collocation context manager.
*   Keras & Python API
    *   Add to Keras functionality analogous to
        `tf.register_tensor_conversion_function`.
    *   Subclassed Keras models can now be saved through
        `tf.contrib.saved_model.save_keras_model`.
    *   `LinearOperator.matmul` now returns a new `LinearOperator`.
*   New ops and improved op functionality
    *   Add a Nearest Neighbor Resize op.
    *   Add an `ignore_unknown` argument to `parse_values` which suppresses
        ValueError for unknown hyperparameter types. Such * Add
        `tf.linalg.matvec` convenience function.
    *   `tf.einsum()`raises `ValueError` for unsupported equations like
        `"ii->"`.
    *   Add DCT-I and IDCT-I in `tf.signal.dct` and `tf.signal.idct`.
    *   Add LU decomposition op.
    *   Add quantile loss to gradient boosted trees in estimator.
    *   Add `round_mode` to `QuantizeAndDequantizeV2` op to select rounding
        algorithm.
    *   Add `unicode_encode`, `unicode_decode`, `unicode_decode_with_offsets`,
        `unicode_split`, `unicode_split_with_offset`, and `unicode_transcode`
        ops. Amongst other things, this Op adds the ability to encode, decode,
        and transcode a variety of input text encoding formats into the main
        Unicode encodings (UTF-8, UTF-16-BE, UTF-32-BE)
    *   Add "unit" attribute to the substr op, which allows obtaining the
        substring of a string containing unicode characters.
    *   Broadcasting support for Ragged Tensors.
    *   `SpaceToDepth` supports uint8 data type.
    *   Support multi-label quantile regression in estimator.
    *   We now use "div" as the default partition_strategy in
        `tf.nn.safe_embedding_lookup_sparse`, `tf.nn.sampled_softmax` and
        `tf.nn.nce_loss`. hyperparameter are ignored.
*   Performance
    *   Improve performance of GPU cumsum/cumprod by up to 300x.
    *   Added support for weight decay in most TPU embedding optimizers,
        including AdamW and MomentumW.
*   TensorFlow 2.0 Development
    *   Add a command line tool to convert to TF2.0, tf_upgrade_v2
    *   Merge `tf.spectral` into `tf.signal` for TensorFlow 2.0.
    *   Change the default recurrent activation function for LSTM from
        'hard_sigmoid' to 'sigmoid' in 2.0. Historically recurrent activation is
        'hard_sigmoid' since it is fast than 'sigmoid'. With new unified backend
        between CPU and GPU mode, since the CuDNN kernel is using sigmoid, we
        change the default for CPU mode to sigmoid as well. With that, the
        default LSTM will be compatible with both CPU and GPU kernel. This will
        enable user with GPU to use CuDNN kernel by default and get a 10x
        performance boost in training. Note that this is checkpoint breaking
        change. If user want to use their 1.x pre-trained checkpoint, please
        construct the layer with LSTM(recurrent_activation='hard_sigmoid') to
        fallback to 1.x behavior.
*   TensorFlow Lite
    *   Move from `tensorflow/contrib/lite` to `tensorflow/lite`.
    *   Add experimental Java API for injecting TensorFlow Lite delegates
    *   Add support for strings in TensorFlow Lite Java API.
*   `tf.contrib`:
    *   Add Apache Ignite Filesystem plugin to support accessing Apache IGFS.
    *   Dropout now takes `rate` argument, `keep_prob` is deprecated.
    *   Estimator occurrences references `tf.contrib.estimator` were changed to
        `tf.estimator`:
    *   `tf.contrib.estimator.BaselineEstimator` with
        `tf.estimator.BaselineEstimator`
    *   `tf.contrib.estimator.DNNLinearCombinedEstimator` with
        `tf.estimator.DNNLinearCombinedEstimator`
    *   `tf.contrib.estimator.DNNEstimator` with `tf.estimator.DNNEstimator`
    *   `tf.contrib.estimator.LinearEstimator` with
        `tf.estimator.LinearEstimator`
    *   `tf.contrib.estimator.InMemoryEvaluatorHook` and
        tf.estimator.experimental.InMemoryEvaluatorHook`.
    *   `tf.contrib.estimator.make_stop_at_checkpoint_step_hook` with
        `tf.estimator.experimental.make_stop_at_checkpoint_step_hook`.
    *   Expose `tf.distribute.Strategy as the new name for
        tf.contrib.distribute.DistributionStrategy.
    *   Migrate linear optimizer from contrib to core.
    *   Move `tf.contrib.signal` to `tf.signal` (preserving aliases in
        tf.contrib.signal).
    *   Users of `tf.contrib.estimator.export_all_saved_models` and related
        should switch to
        `tf.estimator.Estimator.experimental_export_all_saved_models`.
*   tf.data:
    *   Add `tf.data.experimental.StatsOptions()`, to configure options to
        collect statistics from `tf.data.Dataset` pipeline using
        `StatsAggregator`. Add nested option, `experimental_stats` (which takes
        a `tf.data.experimen tal.StatsOptions` object), to `tf.data.Options`.
        Deprecates `tf.data.experimental.set_stats_agregator`.
    *   Performance optimizations:
    *   Add `tf.data.experimental.OptimizationOptions()`, to configure options
        to enable `tf.data` performance optimizations. Add nested option,
        `experimental_optimization` (which takes a
        `tf.data.experimental.OptimizationOptions` object), to
        `tf.data.Options`. Remove performance optimization options from
        `tf.data.Options`, and add them under
        `tf.data.experimental.OptimizationOptions` instead.
    *   Enable `map_and_batch_fusion` and `noop_elimination` optimizations by
        default. They can be disabled by configuring
        `tf.data.experimental.OptimizationOptions` to set `map_and_batch =
        False` or `noop_elimination = False` respectively. To disable all
        default optimizations, set `apply_default_optimizations = False`.
    *   Support parallel map in `map_and_filter_fusion`.
    *   Disable static optimizations for input pipelines that use non-resource
        `tf.Variable`s.
    *   Add NUMA-aware MapAndBatch dataset.
    *   Deprecate `tf.data.Dataset.make_one_shot_iterator()` in V1, removed it
        from V2, and added tf.compat.v1.data.make_one_shot_iterator()`.
    *   Deprecate `tf.data.Dataset.make_initializable_iterator()` in V1, removed
        it from V2, and added `tf.compat.v1.data.make_initializable_iterator()`.
    *   Enable nested dataset support in core `tf.data` transformations.
    *   For `tf.data.Dataset` implementers: Added
        `tf.data.Dataset._element_structured property` to replace
        `Dataset.output_{types,shapes,classes}`.
    *   Make `num_parallel_calls` of `tf.data.Dataset.interleave` and
        `tf.data.Dataset.map` work in Eager mode.
*   Toolchains
    *   Fixed OpenSSL compatibility by avoiding `EVP_MD_CTX_destroy`.
    *   Added bounds checking to printing deprecation warnings.
    *   Upgraded CUDA dependency to 10.0
    *   To build with Android NDK r14b, add "#include <linux/compiler.h>" to
        android-ndk-r14b/platforms/android-14/arch-*/usr/include/linux/futex.h
    *   Removed `:android_tensorflow_lib_selective_registration*` targets, use
        `:android_tensorflow_lib_lite*` targets instead.
*   XLA
    *   Move `RoundToEven` function to xla/client/lib/math.h.
    *   A new environment variable `TF_XLA_DEBUG_OPTIONS_PASSTHROUGH` set to "1"
        or "true" allows the debug options passed within an XRTCompile op to be
        passed directly to the XLA compilation backend. If such variable is not
        set (service side), only a restricted set will be passed through.
    *   Allow the XRTCompile op to return the ProgramShape resulted form the XLA
        compilation as a second return argument.
    *   XLA HLO graphs can now be rendered as SVG/HTML.
*   Estimator
    *   Replace all occurences of `tf.contrib.estimator.BaselineEstimator` with
        `tf.estimator.BaselineEstimator`
    *   Replace all occurences of
        `tf.contrib.estimator.DNNLinearCombinedEstimator` with
        `tf.estimator.DNNLinearCombinedEstimator`
    *   Replace all occurrences of `tf.contrib.estimator.DNNEstimator` with
        `tf.estimator.DNNEstimator`
    *   Replace all occurrences of `tf.contrib.estimator.LinearEstimator` with
        `tf.estimator.LinearEstimator`
    *   Users of `tf.contrib.estimator.export_all_saved_models` and related
        should switch to
        `tf.estimator.Estimator.experimental_export_all_saved_models`.
    *   Update `regression_head` to the new Head API for Canned Estimator V2.
    *   Switch `multi_class_head` to Head API for Canned Estimator V2.
    *   Replace all occurences of `tf.contrib.estimator.InMemoryEvaluatorHook`
        and `tf.contrib.estimator.make_stop_at_checkpoint_step_hook` with
        `tf.estimator.experimental.InMemoryEvaluatorHook` and
        `tf.estimator.experimental.make_stop_at_checkpoint_step_hook`
    *   Migrate linear optimizer from contrib to core.

## Thanks to our Contributors

This release contains contributions from many people at Google, as well as:

Abhinav Upadhyay, Ag Ramesh, akikaaa, Alexis Louis, Anders Huss, Andreas Madsen, Andrew Banchich, Andy Craze, Anton Dmitriev, Artem Malykh, Avijit-Nervana, Balint Cristian, Benjamin Tan Wei Hao, Bhavani Subramanian, Brendan Finan, Brian Nemsick, Bryan Cutler, By Shen, Cao Zongyan, Castiel, Chris Antaki, Christian Goll, Cibifang, Clayne Robison, Codrut Grosu, Cong Xu, Dalmo Cirne, Daniel Hunter, Dougal J. Sutherland, Edvard Fagerholm, EFanZh, Erik Smistad, Evgeniy Polyakov, Feiyang Chen, franklin5, Fred Reiss, Gautam, gehring, Geoffrey Irving, George Sterpu, Gitea, Grzegorz George Pawelczak, Guozhong Zhuang, himkt, Hoeseong Kim, Huan Li (李卓桓), HuiyangFei, hyunyoung, Isaac Burbank, jackonan, Jacky Ko, Jason Furmanek, Jason Zaman, Javier Luraschi, Jiang,Zhoulong, joaak, John Lin, Jonathan Wyatt Hoech, josephyearsley, Josh Gordon, Julian Niedermeier, Karl Lessard, Keno Fischer, lanhin, Leon Graser, leondgarse, Li, Guizi, Li, Yiqiang, lxl910915, Mahmoud Abuzaina, manhyuk, Marcela Morales Quispe, margaretmz, Matt Conley, Max Pumperla, mbhuiyan, mdfaijul, Meng, Peng, Michael, Michael Gielda, mrTsjolder, Muhammad Wildan, neargye, Nehal J Wani, NEWPLAN, Niranjan Hasabnis, Nutti, olicht, Pan Daoxin, Pedro Monreal, Peng Yu, pillarpond, Pooya Davoodi, qiezi, Rholais Lii, Richard Yu, Rin Arakaki, Roger Iyengar, sahilbadyal, Sami Kama, Sandip Giri, Scott Leishman, Serge Panev, Seunghoon Park, Shafi Dayatar, shengfuintel, Shimin Guo, Siju, silent567, Stefan Dyulgerov, steven, Tao Wei, Thor Johnsen, Tingbo Lu, tomguluson92, Tongxuan Liu, Trevor Morris, Ubuntu, Vadim Borisov, vanderliang, wangsiyu, Wen Yun, Wen-Heng (Jack) Chung, wenxizhu, William D. Irons, Xiaoming (Jason) Cui, Yan Facai (颜发才), Yanbo Liang, Yaniv Blumenfeld, Yash Gaurkar, Yicheng Fan, Yong Tang, Yongjoon Lee, Yuan (Terry) Tang, Yuxin Wu, zldrobit

# Release 1.12.0

## Major Features and Improvements

*   Keras models can now be directly exported to the SavedModel
    format(`tf.contrib.saved_model.save_keras_model()`) and used with Tensorflow
    Serving.
*   Keras models now support evaluating with a `tf.data.Dataset`.
*   TensorFlow binaries are built with XLA support linked in by default.
*   Ignite Dataset added to contrib/ignite that allows to work with Apache
    Ignite.

## Bug Fixes and Other Changes

*   tf.data:
    *   tf.data users can now represent, get, and set options of TensorFlow
        input pipelines using `tf.data.Options()`, `tf.data.Dataset.options()`,
        and `tf.data.Dataset.with_options()` respectively.
    *   New `tf.data.Dataset.reduce()` API allows users to reduce a finite
        dataset to a single element using a user-provided reduce function.
    *   New `tf.data.Dataset.window()` API allows users to create finite windows
        of input dataset; when combined with the `tf.data.Dataset.reduce()` API,
        this allows users to implement customized batching.
    *   All C++ code moves to the `tensorflow::data` namespace.
    *   Add support for `num_parallel_calls` to `tf.data.Dataset.interleave`.
*   `tf.contrib`:
    *   Remove `tf.contrib.linalg`. `tf.linalg` should be used instead.
    *   Replace any calls to `tf.contrib.get_signature_def_by_key(metagraph_def,
        signature_def_key)` with
        `meta_graph_def.signature_def[signature_def_key]`. Catching a ValueError
        exception thrown by `tf.contrib.get_signature_def_by_key` should be
        replaced by catching a KeyError exception.
*   `tf.contrib.data`
    *   Deprecate, and replace by tf.data.experimental.
*   Other:
    *   Instead of jemalloc, revert back to using system malloc since it
        simplifies build and has comparable performance.
    *   Remove integer types from `tf.nn.softplus` and `tf.nn.softsign` OpDefs.
        This is a bugfix; these ops were never meant to support integers.
    *   Allow subslicing Tensors with a single dimension.
    *   Add option to calculate string length in Unicode characters.
    *   Add functionality to SubSlice a tensor.
    *   Add searchsorted (ie lower/upper_bound) op.
    *   Add model explainability to Boosted Trees.
    *   Support negative positions for tf.substr.
    *   There was previously a bug in the bijector_impl where the
        _reduce_jacobian_det_over_event does not handle scalar ILDJ
        implementations properly.
    *   In tf eager execution, allow re-entering a GradientTape context.
    *   Add tf_api_version flag. If --define=tf_api_version=2 flag is passed in,
        then bazel will build TensorFlow API version 2.0. Note that TensorFlow
        2.0 is under active development and has no guarantees at this point.
    *   Add additional compression options to TfRecordWriter.
    *   Performance improvements for regex full match operations.
    *   Replace tf.GraphKeys.VARIABLES with `tf.GraphKeys.GLOBAL_VARIABLES`.
    *   Remove unused dynamic learning rate support.

## Thanks to our Contributors

This release contains contributions from many people at Google, as well as:

(David) Siu-Kei Muk, Ag Ramesh, Anton Dmitriev, Artem Sobolev, Avijit-Nervana,
Bairen Yi, Bruno Goncalves, By Shen, candy.dc, Cheng Chen, Clayne Robison,
coder3101, Dao Zhang, Elms, Fei Hu, feiquan, Geoffrey Irving, Guozhong Zhuang,
hellcom, Hoeseong Kim, imsheridan, Jason Furmanek, Jason Zaman, Jenny Sahng,
jiefangxuanyan, Johannes Bannhofer, Jonathan Homer, Koan-Sin Tan, kouml, Loo
Rong Jie, Lukas Geiger, manipopopo, Ming Li, Moritz KröGer, Naurril, Niranjan
Hasabnis, Pan Daoxin, Peng Yu, pengwa, rasmi, Roger Xin, Roland Fernandez, Sami
Kama, Samuel Matzek, Sangjung Woo, Sergei Lebedev, Sergii Khomenko, shaohua,
Shaohua Zhang, Shujian2015, Sunitha Kambhampati, tomguluson92, ViníCius Camargo,
wangsiyu, weidankong, Wen-Heng (Jack) Chung, William D. Irons, Xin Jin, Yan
Facai (颜发才), Yanbo Liang, Yash Katariya, Yong Tang, 在原佐为

# Release 1.11.0

## Major Features and Improvements

*   Nvidia GPU:
    *   Prebuilt binaries are now (as of TensorFlow 1.11) built against cuDNN
        7.2 and TensorRT 4. See updated install guides:
        [Installing TensorFlow on Ubuntu](https://www.tensorflow.org/install/install_linux#tensorflow_gpu_support)
*   Google Cloud TPU:
    *   Experimental tf.data integration for Keras on Google Cloud TPUs.
    *   Experimental / preview support for eager execution on Google Cloud TPUs.
*   DistributionStrategy:
    *   Add multi-GPU DistributionStrategy support in tf.keras. Users can now
        use `fit`, `evaluate` and `predict` to distribute their model on
        multiple GPUs.
    *   Add multi-worker DistributionStrategy and standalone client support in
        Estimator. See
        [README](https://github.com/tensorflow/tensorflow/tree/master/tensorflow/contrib/distribute)
        for more details.
*   Add C, C++, and Python functions for querying kernels.

## Breaking Changes

* Keras:
  * The default values for tf.keras `RandomUniform`, `RandomNormal`, and `TruncatedNormal` initializers have been changed to match those in external Keras.
  * Breaking change: `model.get_config()` on a Sequential model now returns a config dictionary (consistent with other Model instances) instead of a list of configs for the underlying layers.

## Bug Fixes and Other Changes

*   C++:
    *   Changed the signature of SessionFactory::NewSession so that it can
        return a meaningful error message on failure.
*   tf.data:
    *   Remove `num_parallel_parser_calls` argument from
        `tf.contrib.data.make_csv_dataset()`. [tf.data] Remove
        `num_parallel_parser_calls` argument from
        `tf.contrib.data.make_csv_dataset()`.
    *   `tf.data.Dataset.list_files()` raises an exception at initialization
        time if the argument matches no files.
    *   Renamed BigTable class to BigtableTable for clarity
    *   Document use of the Cloud Bigtable API
    *   Add `tf.contrib.data.reduce_dataset` which can be used to reduce a
        dataset to a single element.
    *   Generalization of `tf.contrib.data.sliding_window_batch`.
*   INC:
    *   Runtime improvements to triangular solve.
*   `tf.contrib`:
    *   Add an `implementation` argument to `tf.keras.layers.LocallyConnected2D`
        and `tf.keras.layers.LocallyConnected1D`. The new mode
        (`implementation=2`) performs forward pass as a single dense matrix
        multiplication, allowing dramatic speedups in certain scenarios (but
        worse performance in others - see docstring). The option also allows to
        use `padding=same`.
    *   Add documentation clarifying the differences between tf.fill and
        tf.constant.
    *   Add experimental IndexedDatasets.
    *   Add selective registration target using the lite proto runtime.
    *   Add simple Tensor and DataType classes to TensorFlow Lite Java
    *   Add support for bitcasting to/from uint32 and uint64.
    *   Added a subclass of Estimator that can be created from a SavedModel
        (SavedModelEstimator).
    *   Adds leaf index modes as an argument.
    *   Allow a different output shape from the input in
        tf.contrib.image.transform.
    *   Change the state_size order of the StackedRNNCell to be natural order.
        To keep the existing behavior, user can add reverse_state_order=True
        when constructing the StackedRNNCells.
    *   Deprecate self.test_session() in favor of self.session() or
        self.cached_session().
    *   Directly import tensor.proto.h (the transitive import will be removed
        from tensor.h soon).
    *   Estimator.train() now supports tf.contrib.summary.\* summaries out of
        the box; each call to .train() will now create a separate tfevents file
        rather than re-using a shared one.
    *   Fix FTRL L2-shrinkage behavior: the gradient from the L2 shrinkage term
        should not end up in the accumulator.
    *   Fix toco compilation/execution on Windows.
    *   GoogleZoneProvider class added to detect which Google Cloud Engine zone
        tensorflow is running in.
    *   It is now safe to call any of the C API's TF_Delete\* functions on
        nullptr.
    *   Log some errors on Android to logcat.
    *   Match FakeQuant numerics in TFLite to improve accuracy of TFLite
        quantized inference models.
    *   Optional bucket location check for the GCS Filesystem.
    *   Performance enhancements for StringSplitOp & StringSplitV2Op.
    *   Performance improvements for regex replace operations.
    *   TFRecordWriter now raises an error if .write() fails.
    *   TPU: More helpful error messages in TPUClusterResolvers.
    *   The legacy_init_op argument to SavedModelBuilder methods for adding
        MetaGraphs has been deprecated. Please use the equivalent main_op
        argument instead. As part of this, we now explicitly check for a single
        main_op or legacy_init_op at the time of SavedModel building, whereas
        the check on main_op was previously only done at load time.
    *   The protocol used for Estimator training is now configurable in
        RunConfig.
    *   Triangular solve performance improvements.
    *   Unify RNN cell interface between TF and Keras. Add new
        get_initial_state() to Keras and TF RNN cell, which will use to replace
        the existing zero_state() method.
    *   Update initialization of variables in Keras.
    *   Updates to "constrained_optimization" in tensorflow/contrib.
    *   boosted trees: adding pruning mode.
    *   tf.train.Checkpoint does not delete old checkpoints by default.
    *   tfdbg: Limit the total disk space occupied by dumped tensor data to 100
        GBytes. Add environment variable `TFDBG_DISK_BYTES_LIMIT` to allow
        adjustment of this upper limit.

## Thanks to our Contributors

This release contains contributions from many people at Google, as well as:

Aapeli, adoda, Ag Ramesh, Amogh Mannekote, Andrew Gibiansky, Andy Craze, Anirudh Koul, Aurelien Geron, Avijit, Avijit-Nervana, Ben, Benjamin H. Myara, bhack, Brett Koonce, Cao Zongyan, cbockman, cheerss, Chikanaga Tomoyuki, Clayne Robison, cosine0, Cui Wei, Dan J, David, David Norman, Dmitry Klimenkov, Eliel Hojman, Florian Courtial, fo40225, formath, Geoffrey Irving, gracehoney, Grzegorz Pawelczak, Guoliang Hua, Guozhong Zhuang, Herman Zvonimir DošIlović, HuiyangFei, Jacker, Jan HüNnemeyer, Jason Taylor, Jason Zaman, Jesse, Jiang,Zhoulong, Jiawei Zhang, Jie, Joe Yearsley, Johannes Schmitz, Jon Perl, Jon Triebenbach, Jonathan, Jonathan Hseu, Jongmin Park, Justin Shenk, karl@kubx.ca, Kate Hodesdon, Kb Sriram, Keishi Hattori, Kenneth Blomqvist, Koan-Sin Tan, Li Liangbin, Li, Yiqiang, Loo Rong Jie, Madiyar, Mahmoud Abuzaina, Mark Ryan, Matt Dodge, mbhuiyan, melvinljy96, Miguel Mota, Nafis Sadat, Nathan Luehr, naurril, Nehal J Wani, Niall Moran, Niranjan Hasabnis, Nishidha Panpaliya, npow, olicht, Pei Zhang, Peng Wang (Simpeng), Peng Yu, Philipp Jund, Pradeep Banavara, Pratik Kalshetti, qwertWZ, Rakesh Chada, Randy West, Ray Kim, Rholais Lii, Robin Richtsfeld, Rodrigo Silveira, Ruizhi, Santosh Kumar, Seb Bro, Sergei Lebedev, sfujiwara, Shaba Abhiram, Shashi, SneakyFish5, Soila Kavulya, Stefan Dyulgerov, Steven Winston, Sunitha Kambhampati, Surry Shome, Taehoon Lee, Thor Johnsen, Tristan Rice, TShapinsky, tucan, tucan9389, Vicente Reyes, Vilmar-Hillow, Vitaly Lavrukhin, wangershi, weidan.kong, weidankong, Wen-Heng (Jack) Chung, William D. Irons, Wim Glenn, XFeiF, Yan Facai (颜发才), Yanbo Liang, Yong Tang, Yoshihiro Yamazaki, Yuan (Terry) Tang, Yuan, Man, zhaoyongke, ÁRon
Ricardo Perez-Lopez, 张天启, 张晓飞


# Release 1.10.1
## Bug Fixes and Other Changes

* `tf.keras`:
  * Fixing keras on Cloud TPUs. No new binaries will be built for Windows.


# Release 1.10.0

## Major Features And Improvements

* The `tf.lite` runtime now supports `complex64`.
* Initial [Google Cloud Bigtable integration](https://github.com/tensorflow/tensorflow/tree/r1.10/tensorflow/contrib/bigtable) for `tf.data`.
* Improved local run behavior in `tf.estimator.train_and_evaluate` which does not reload checkpoints for evaluation.
* `RunConfig` now sets device_filters to restrict how workers and PS can communicate. This can speed up training and ensure clean shutdowns in some situations. But if you have jobs that require communication between workers, you will have to set custom session_options in your `RunConfig`.
* Moved Distributions and Bijectors from `tf.contrib.distributions` to [Tensorflow Probability (TFP)](https://github.com/tensorflow/probability). `tf.contrib.distributions` is now deprecated and will be removed by the end of 2018.
* Adding new endpoints for existing tensorflow symbols. These endpoints are going to be the preferred endpoints going forward and may replace some of the existing endpoints in the future. See below for the complete list. New symbols have been added to the following modules: [`tf.debugging`](https://www.tensorflow.org/versions/master/api_docs/python/tf/debugging), [`tf.dtypes`](https://www.tensorflow.org/versions/master/api_docs/python/tf/dtypes), [`tf.image`](https://www.tensorflow.org/versions/master/api_docs/python/tf/image), [`tf.io`](https://www.tensorflow.org/versions/master/api_docs/python/tf/io), [`tf.linalg`](https://www.tensorflow.org/versions/master/api_docs/python/tf/linalg), [`tf.manip`](https://www.tensorflow.org/versions/master/api_docs/python/tf/manip), [`tf.math`](https://www.tensorflow.org/versions/master/api_docs/python/tf/math), [`tf.quantization`](https://www.tensorflow.org/versions/master/api_docs/python/tf/quantization), [`tf.strings`](https://www.tensorflow.org/versions/master/api_docs/python/tf/strings)

## Breaking Changes

* Prebuilt binaries are now (as of TensorFlow 1.10) built against NCCL 2.2 and no longer include NCCL in the binary install. TensorFlow usage with multiple GPUs and NCCL requires upgrade to [NCCL 2.2](https://developer.nvidia.com/nccl). See updated install guides: [TensorFlow GPU support](https://www.tensorflow.org/install/gpu) and [Build TensorFlow from source](https://www.tensorflow.org/install/source).
* Starting from TensorFlow 1.11, Windows builds will use Bazel. Therefore, we will drop official support for cmake.

## Bug Fixes and Other Changes

* `tf.data`:
  * `tf.contrib.data.group_by_reducer()` is now available via the public API.
  * `tf.contrib.data.choose_from_datasets()` is now available via the public API.
  * Adding `drop_remainder` argument to `tf.data.Dataset.batch()` and `tf.data.Dataset.padded_batch()`, deprecating `tf.contrib.data.batch_and_drop_remainder()` and `tf.contrib.data.padded_batch_and_drop_remainder()`.
* `tf.estimator`:
  * `Estimator`s now use custom savers included in `EstimatorSpec` scaffolds for saving SavedModels during export.
  * `EstimatorSpec` will now add a default prediction output for export if no `export_output` is provided, eliminating the need to explicitly include a `PredictOutput` object in the `model_fn` for simple use-cases.
  * Support sparse_combiner in canned Linear Estimators.
  * Added batch normalization to `DNNClassifier`, `DNNRegressor`, and `DNNEstimator`.
  * Adding ranking support for boosted trees.
  * Adding center bias option for boosted trees.
* Add `synchronization` and `aggregation` args to get_variable(). These args will be used for distributed variables.
* Add `synchronization` and `aggregation` args to the layer `add_weight()` API. These args will be used for distributed variables.
* `tf.losses.*` do not add to the global collection when executing eagerly (to avoid leaking memory).
* Support different summary and checkpoint directories in `tf.train.MonitoredTrainingSession()`.
* Added IndRNN, IndyGRU, and IndyLSTM cells to `tf.contrib.rnn`.
* Add safe static factory functions for SparseTensor and convert all CHECKs to DCHECKs. Using the constructor directly is unsafe and deprecated.
* Make the Bigtable client connection pool configurable & increase the default # of connections for performance.
* Added derivative of `tf.random_gamma` with respect to the alpha parameter.
* Added derivative of `tf.igamma(a, x)` and `tf.igammac(a, x)` with respect to a.
* Modified Bessel functions of order zero and one.
* Add FillTriangular Bijector to create triangular matrices.
* Added support for Type III DCT, and `tf.spectral.idct(type=2|3)`.
* Correctly handle CuDNN RNN weight loaded when nest in `TimeDistributed`.
* Adding per-element weight support for `WALSComputePartialLhsAndRhsOp`.
* ZerosLike and OnesLike ops treated as constants by Graph Transform Tool.
* Gamma distribution and the derived distributions (Beta, Dirichlet, Student's t, inverse Gamma) now fully reparameterized.
* Java: Experimental wrapper classes to make graph generation easier. Thanks @karllessard and @kbsriram
* Build & link in secure gRPC components (switch from the insecure grpc dependency to secure grpc dependency).
* Adding new endpoints for existing tensorflow symbols. These endpoints are going to be the preferred endpoints going forward and may replace some of the existing endpoints in the future. List of new endpoints:
  * New endpoints in `tf.image` namespace: `tf.image.extract_image_patches`
  * New endpoints in `tf.debugging` namespace: `tf.debugging.check_numerics`, `tf.debugging.is_finite`, `tf.debugging.is_inf`, `tf.debugging.is_nan`.
  * New endpoints in `tf.dtypes` namespace: `tf.dtypes.as_string`.
  * New endpoints in `tf.io` namespace: `tf.io.decode_base64`, `tf.io.decode_compressed`, `tf.io.decode_json_example`, `tf.io.decode_raw`, `tf.io.encode_base64`, `tf.io.matching_files`, `tf.io.parse_tensor`, `tf.io.read_file, `tf.io.write_file`.
  * New endpoints in tf.linalg namespace: `tf.linalg.cross`, `tf.linalg.tensor_diag` (corresponds to `tf.diag`), `tf.linalg.tensor_diag_part` (corresponds to `tf.diag_part`).
  * New endpoints in tf.manip namespace: `tf.manip.batch_to_space_nd`, `tf.manip.gather_nd`, `tf.manip.reshape`, `tf.manip.reverse`, `tf.manip.scatter_nd`, `tf.manip.space_to_batch_nd`, `tf.manip.tile`
  * New endpoints in tf.math namespace: `tf.math.acos`, `tf.math.acosh`, `tf.math.add`, `tf.math.asin`, `tf.math.asinh`, `tf.math.atan`, `tf.math.atan2`, `tf.math.atanh`, `tf.math.betainc`, `tf.math.ceil`, `tf.math.cos`, `tf.math.cosh`, `tf.math.digamma`, `tf.math.equal`, `tf.math.erfc`, `tf.math.exp`, `tf.math.expm1`, `tf.math.floor`, `tf.math.greater`, `tf.math.greater_equal`, `tf.math.igamma`, `tf.math.igammac`, `tf.math.invert_permutation`, `tf.math.less`, `tf.math.less_equal`, `tf.math.lgamma`, `tf.math.log`, `tf.math.log1p`, `tf.math.logical_and`, `tf.math.logical_not`, `tf.math.logical_or`, `tf.math.maximum`, `tf.math.minimum`, `tf.math.not_equal`, `tf.math.polygamma`, `tf.math.reciprocal`, `tf.math.rint`, `tf.math.rsqrt`, `tf.math.segment_max`, `tf.math.segment_mean`, `tf.math.segment_min`, `tf.math.segment_prod`, `tf.math.segment_sum`, `tf.math.sin`, `tf.math.sinh`, `tf.math.softplus`, `tf.math.softsign`, `tf.math.squared_difference`, `tf.math.tan`, `tf.math.unsorted_segment_max`, `tf.math.unsorted_segment_min`, `tf.math.unsorted_segment_prod`, `tf.math.unsorted_segment_sum`, `tf.math.zeta`.
  * New endpoints in `tf.quantization` namespace: `tf.quantization.dequantize`, `tf.quantization.fake_quant_with_min_max_args`, `tf.quantization.fake_quant_with_min_max_args_gradient`, `tf.quantization.fake_quant_with_min_max_vars`,  `tf.quantization.fake_quant_with_min_max_vars_gradient`, `tf.quantization.fake_quant_with_min_max_vars_per_channel`,  `tf.quantization.fake_quant_with_min_max_vars_per_channel_gradient`.
  * New endpoints in tf.strings namespace: `tf.strings.join` (corresponds to `tf.string_join`), `tf.strings.regex_replace`, `tf.strings.to_number` (corresponds to `tf.string_to_number`), `tf.strings.strip` (corresponds to `tf.string_strip`), `tf.strings.substr`, `tf.strings.to_hash_bucket` (corresponds to `tf.string_to_hash_bucket`), `tf.strings.to_hash_bucket_fast` (corresponds to `tf.string_to_hash_bucket_fast`), `tf.strings.to_hash_bucket_strong` (corresponds to `tf.string_to_hash_bucket_strong`).


## Thanks to our Contributors

This release contains contributions from many people at Google, as well as:

Ag Ramesh, Alex Wiltschko, Alexander Pantyukhin, Amogh Mannekote, An Jiaoyang, Andrei Nigmatulin, Andrew Ginns, BjøRn Moholt, Brett Koonce, Chengzhi Chen, Chinmay Das, Christian Ertler, Christoph Boeddeker, Clayne Robison, Courtial Florian, ctiijima, Dan Douthit, Dan J, Dan Ringwalt, EFanZh, Emanuele Ballarin, eqy, Evgeniy Zheltonozhskiy, Freedom" Koan-Sin Tan, FréDéRic Branchaud-Charron, G K, gracehoney, Guillaume Klein, Guozhong Zhuang, Hsien-Yang Li, hsm207, ImSheridan, Jayaram Bobba, Jiandong Ruan, Jie, Joel Shor, Jonas Rauber, Jongmin Baek, jsawruk, Karan Kaw, Karl Lessard, karl@kubx.ca, Kb Sriram, KinmanLam, leiiwang, Li, Yiqiang, Loo Rong Jie, Mahmoud Abuzaina, Mahmoud Aslan, ManHyuk, Martin Patz, Martin Zeitler, mktozk, Mohammad Ashraf Bhuiyan, mrTsjolder, Naman Bhalla, Nick Felt, Nicolas Lopez, Niranjan Hasabnis, Nishidha Panpaliya, Nitish, nrstott, Nutti, Parag Jain, PeterLee, Philipp Jund, Rach L, Rafal Wojdyla, Roland Zimmermann, Sergei Lebedev, SneakyFish5, Soila Kavulya, Sriram Veturi, Steven Schmatz, Taehoon Lee, Tang, Wenyi, Taras Sereda, Ted Chang, Tim Zaman, Tristan Rice, tucan, vchigrin, Vikram Tiwari, Vincent, WeberXie, William D. Irons, Yan Facai (颜发才), Yong Tang, Yu Yi, Yuxin Wu, Zé ViníCius

# Release 1.9.0

## Major Features And Improvements
* Updated docs for `tf.keras`: New Keras-based [get started](http://tensorflow.org/versions/r1.9/get_started),
  and [programmers guide page](http://tensorflow.org/versions/r1.9/programmers_guide/keras).
* Update `tf.keras` to the Keras 2.1.6 API.
* Added [`tf.keras.layers.CuDNNGRU`](https://www.tensorflow.org/versions/r1.9/api_docs/python/tf/keras/layers/CuDNNGRU) and [`tf.keras.layers.CuDNNLSTM`](https://www.tensorflow.org/versions/r1.9/api_docs/python/tf/keras/layers/CuDNNLSTM) layers. [Try it](https://colab.sandbox.google.com/github/tensorflow/tensorflow/blob/master/tensorflow/contrib/eager/python/examples/nmt_with_attention/nmt_with_attention.ipynb?linkId=53292082).
* Adding support of core [feature columns](https://www.tensorflow.org/get_started/feature_columns) and [losses](https://www.tensorflow.org/api_docs/python/tf/losses) to [gradient boosted trees estimators](https://github.com/tensorflow/models/tree/master/official/r1/boosted_trees).
* The [python interface](https://www.tensorflow.org/versions/r1.9/api_docs/python/tf/lite)
  for the [TFLite Optimizing Converter](https://github.com/tensorflow/tensorflow/blob/master/tensorflow/lite/toco/README.md)
  has been expanded, and the command line interface (AKA: `toco`, `tflite_convert`) is once again
  included in the standard `pip` installation.
* Improved data-loading and text processing with:
    * [`tf.decode_compressed`](https://www.tensorflow.org/versions/r1.9/api_docs/python/tf/decode_compressed)
    * [`tf.string_strip`](https://www.tensorflow.org/versions/r1.9/api_docs/python/tf/string_strip)
    * [`tf.strings.regex_full_match`](https://www.tensorflow.org/versions/r1.9/api_docs/python/tf/strings/regex_full_match)
* Added experimental support for new pre-made Estimators:
  * [`tf.contrib.estimator.BaselineEstimator`](https://www.tensorflow.org/versions/r1.9/api_docs/python/tf/contrib/estimator/BaselineEstimator)
  * [`tf.contrib.estimator.RNNClassifier`](https://www.tensorflow.org/versions/r1.9/api_docs/python/tf/contrib/estimator/RNNEstimator)
  * [`tf.contrib.estimator.RNNEstimator`](https://www.tensorflow.org/versions/r1.9/api_docs/python/tf/contrib/estimator/RNNClassifier)
* The [distributions.Bijector](https://www.tensorflow.org/versions/r1.9/api_docs/python/tf/contrib/distributions/bijectors/Bijector)
  API supports broadcasting for Bijectors with new API changes.
  
## Breaking Changes
  * If you're opening empty variable scopes; replace `variable_scope('', ...)` by
    `variable_scope(tf.get_variable_scope(), ...)`.
  * Headers used for building custom ops have been moved from site-packages/external into site-packages/tensorflow/include/external.

## Bug Fixes and Other Changes

*   `tfe.Network` is deprecated. Please inherit from `tf.keras.Model`.
*   Layered variable names have changed in the following conditions:
    *   Using `tf.keras.layers` with custom variable scopes.
    *   Using `tf.layers` in a subclassed `tf.keras.Model` class. See
        [here](https://www.tensorflow.org/versions/r1.9/api_docs/python/tf/layers)
        for more details
*   `tf.data`:
    *   `Dataset.from_generator()` now accepts an `args` list, in order to
        create nested generators.
    *   `Dataset.list_files()` now produces deterministic results when
        `shuffle=False` or a `seed` is passed.
    *   `tf.contrib.data.sample_from_datasets()` and
        `tf.contrib.data.choose_from_datasets()` make it easier to sample or
        deterministically choose elements from multiple datasets.
    *   `tf.contrib.data.make_csv_dataset()` now supports line breaks in quoted
        strings, and two infrequently used arguments removed.
    *   (C++) `DatasetBase::DebugString()` is now `const`.
    *   (C++) `DatasetBase::MakeIterator()` has been renamed to
        `DatasetBase::MakeIteratorInternal()`.
    *   (C++) `IteratorBase::Initialize()` method was added to support raising
        errors during iterator construction.
*   Eager Execution:
    *   Added the ability to pause recording operations for gradient computation
        via `tf.GradientTape.stop_recording`.
    *   Updated documentation, introductory notebooks.
*   `tf.keras`:
    *   Move Keras code out of _impl folder and remove API files.
    *   `tf.keras.Model.save_weights` now saves in TensorFlow format by default.
    *   Enable dataset iterators to be passed to `tf.keras.Model` training/eval
        methods.
*   TensorFlow Debugger (tfdbg) CLI: fix an issue in which the TensorBoard
    Debugger Plugin could not handle total source file size exceeding gRPC
    message size limit (4 MB).
*   `tf.contrib`:
    *   `tf.contrib.framework.zero_initializer` supports ResourceVariable.
    *   Adding "constrained_optimization" to tensorflow/contrib.
*   Other:
    *   Add GCS Configuration Ops.
    *   Changing signature of `MakeIterator` to enable propagating error status.
    *   KL divergence for two Dirichlet distributions.
    *   More consistent GcsFileSystem behavior for certain reads past EOF.
    *   Update benchmark for tf.scan to match ranges across eager and graph
        modes.
    *   Fixed bug in `tf.reduce_prod gradient` for complex dtypes.
    *   Allow the use of '.' in variables (e.g. "hparams.parse('a.b=1.0')"),
        which would previously raise an error. This will correspond to an
        attribute name with an embedded '.' symbol (e.g. 'a.b'), which can only
        be accessed indirectly (e.g. through getattr and setattr). To set this
        up the user will first need to explicitly add the variable to the hparam
        object (e.g. "hparams.add_hparam(name='a.b', value=0.0)").
    *   Benchmark for tf.scan in graph and eager modes.
    *   Added complex128 support to FFT, FFT2D, FFT3D, IFFT, IFFT2D, and IFFT3D.
    *   Making ids unique in `nn.embedding_lookup_sparse`. This helps to reduce
        RPC calls for looking up the embeddings when there are repeated ids in
        the batch.
    *   Support indicator column in boosted trees.
    *   Prevent `tf.gradients()` from backpropagating through integer tensors.
    *   LinearOperator[1D,2D,3D]Circulant added to `tensorflow.linalg`.
    *   Conv3D, Conv3DBackpropInput, Conv3DBackpropFilter now supports
        arbitrary.
    *   Added `tf.train.Checkpoint` for reading/writing object-based
        checkpoints.
    *   Added LinearOperatorKronecker, a dense-free implementation of the
        Kronecker Product.
    *   Allow LinearOperator to broadcast.
    *   SavedModelBuilder will now deduplicate asset names that point to files
        with the same basename and the same contents. Note that this may result
        in new asset files included in SavedModels in cases where assets with
        the same name but different contents were previously overwriting each
        other.

## Thanks to our Contributors

This release contains contributions from many people at Google, as well as:

Abdullah Alrasheed, Achal Shah, Ad-530, ADiegoCAlonso, Aditya Yogi, Ag Ramesh, akindyakov, Andy Kernahan, Anya Petrova, Aurelien Geron, Ben, Ben Barsdell, Bhavani-Subramanian, braincodercn, Brett Koonce, Brian Nemsick, Brian Zier, Bryan Heden, candy.dc, cclauss, Clayne Robison, ctiijima, Dalmo Cirne, David Norman, David T.H. Kao, DosLin, ekelsen, Elson Rodriguez, Erik Smistad, Felix Abecassis, Fergal Cotter, fo40225, foo0x29a, Freedom" Koan-Sin Tan, FréDéRic Branchaud-Charron, gdh1995, Geoffrey Irving, Giuseppe, gracehoney, Guido Zuidhof, Guillaume Klein, Guozhong Zhuang, Haggai, Harald Husum, imsheridan, Ivan Zhang, Jan Zikes, Jayaram Bobba, Jesse Benson, Jesse Gumz, Jiajia Li, Jie, jinghuangintel, Jingwen, jjsjann123, Joe Yearsley, Joel Hestness, Joel Shor, josephyearsley, Junpeng Lao, Karol M. Langner, Kb Sriram, krantideep95, Krish Ravindranath, Letian Feng, Loo Rong Jie, Lukas Geiger, Maciej, Mahmoud Abuzaina, ManHyuk, Mark Ryan, mbhuiyan, Michal Turek, Mostafa Alaa, Myungsung Kwak, Nand Dalal, Nehal J Wani, Neil Tenenholtz, ngc92, Nicholas Nadeau, P.Eng., Avs, Niranjan Hasabnis, P-Hidringer, Paul Van Eck, Peng Yu, Qing Zhao, Qingying Chen, Quanlong, Rajendra Arora, Rholais Lii, rmanyari, Robin Richtsfeld, Russell Klopfer, Sagi, Sam Sendelbach, Sandeep N Gupta, Sandip Giri, Sarah Edkins, Scott Tseng, Sdalbsoo, Sergii Khomenko, Seungwoo Choi (Biggie), Seyed Majid Azimi, Shaoning Zeng, shengfuintel, Siu Kei, Muk, Smit Shilu, soonson, Stefan Schweter, Sukhwan Kim, Sunitha Kambhampati, Taehoon Lee, tamimaddari82, Tang, Wenyi, Ted Chang, u2takey, Utkarsh Upadhyay, Vadim Markovtsev, voegtlel, Wai Hon Law, wangsiyu, Wenhao Hu, wenhao.hu, William D. Irons, Yan Facai (颜发才), Yanbo Liang, Yihong Wang, Yilei (Dolee) Yang, Yong Tang, Yuan (Terry) Tang

# Release 1.8.0

## Major Features And Improvements
* Can now pass `tf.contrib.distribute.MirroredStrategy()` to `tf.estimator.RunConfig()` to run an Estimator model on multiple GPUs on one machine.
* Add `tf.contrib.data.prefetch_to_device()`, which supports prefetching to GPU memory.
* Added Gradient Boosted Trees as pre-made Estimators: BoostedTreesClassifier, BoostedTreesRegressor.
* Add 3rd generation pipeline config for Cloud TPUs which improves performance and usability.
* `tf.contrib.bayesflow` is moving out to it's own repo.
* Added `tf.contrib.{proto,rpc}` to allow generic proto parsing and RPC communication<sup>[1](#rpc-issue)</sup>.

## Bug Fixes and Other Changes
* `tf.data`:
  * Add `tf.contrib.data.prefetch_to_device`, which enables prefetching dataset elements to GPU memory.
  * Add `tf.contrib.data.AUTOTUNE`, which allows the tf.data runtime to automatically tune the prefetch buffer sizes based on your system and environment.
  * Add `tf.contrib.data.make_csv_dataset` for building datasets of CSV files.
* Eager Execution:
  * With eager execution Datasets can now be used as standard python iterators (`for batch in dataset:`). Both `Dataset.__iter__()` and `Dataset.make_one_shot_iterator()` can now be used to create iterators when eager execution is enabled.
  * Automatic device placement has been enabled (i.e., use a GPU if available automatically, without requiring an explicit `with tf.device(“/gpu:0”)`) (Fixes #14133)
  * `tf.GradientTape` has moved out of contrib.
* `tf.keras`:
  * Added the fashion mnist dataset.
  * New data preprocessing functions: `image/random_brightness`, `sequence/TimeseriesGenerator`, and `text/hashing_trick`.
* Accelerated Linear Algebra (XLA):
  * Select and scatter in reference util and evaluator now use lexicographical order to break ties.
* TensorFlow Debugger (tfdbg) CLI:
  * During tensor-filter operations, allow exclusion of nodes by regular expressions.
  * Fix spurious background colors in some text terminals.
* `tf.contrib`:
  * Add meta-distribution BatchReshape which reshapes batch dimensions.
  * `tf.contrib.layers.recompute_grad` works for explicit gradient checkpointing on TPU.
  * Add `tf.contrib.framework.argsort`.
  * Allow `DNNBoostedTreeCombinedEstimator` to work with core versions of feature columns and losses.
  * Add non-linear image warping ops: `tf.contrib.image.sparse_image_warp`, `tf.contrib.image.dense_image_warp`, and `tf.contrib.image.interpolate_spline`.
  * Fix bug in `tf.contrib.opt.MultitaskOptimizerWrapper` where types of tensors were mismatched.
* Other:
  * Low-level graph construction now calls the TensorFlow C API. This change should be invisible to most users, but can be disabled by setting the environment variable `TF_C_API_GRAPH_CONSTRUCTION=0` in this release. Future releases will remove the ability to disable this change. Please [file a bug](https://github.com/tensorflow/tensorflow/issues/new) if you find yourself using this escape hatch.
  * Add description of shapes and a pointer to tutorial notebook in `tf.distributions.Distribution`.
  * Update scatter operations:
    * Add `tf.scatter_min` and `tf.scatter_max`
    * Extend scatter operations to work with a scalar update parameter.
  * Move cuDNN RNN ops to core for use in TensorFlow codebase only.
  * Add `float64` support for `Conv2d`, `Conv2dBackpropInput`, and `Conv2dBackpropFilter`.
  * Add `float64` support for `AvgPool`/`AvgPoolGrad`.
  * Make graph name scope thread local so that they work correctly in multi-threaded environments.
  * Update nsync synchronization library to avoid slow primitives on Linux.
  * Removed need to put nsync/public on C include path when building custom ops.
  * Add `tf.image.psnr`, `tf.image.ssim`, `tf.image.ssim_multiscale`, `tf.image.image_gradients`, `tf.image.sobel_edges`.
  * Add links to https://js.tensorflow.org.
  * Fix non-uniformity of orthogonal matrices.
  * Fix bug where multi-image Estimator eval summaries were not displayed correctly.

<a name="rpc-issue"><sup>1</sup></a> The cancellation logic of the RPC op contains a concurrency error. A fix has been submitted to master and will be part of the next release.

## Thanks to our Contributors

This release contains contributions from many people at Google, as well as:

4d55397500, Aghasy, Alan Du, Alan Lee, Alan Yee, Alex Wiltschko, Animesh Karnewar, Ankit Gupta, Anton Matosov, Aris L, Ben Barsdell, Brent Yi, Brett Koonce, Carl Thomé, cbockman, Chikanaga Tomoyuki, Chris Tava, CéDric Deltheil, Dahan Gong, Dalmo Cirne, Daniel Erenrich, David Norman, DavidNorman, Edd Wilder-James, Fanjin Zeng, Felix Abecassis, fo40225, George Sterpu, Giovanni Terlingen, Gor Baghdasaryan, Guillaume Klein, Hanchen Li, Ilya Polenov, Jakub Kolodziejczyk, Jason Sadler, Jayaram Bobba, Jerry Liu, jinghuangintel, Jiongyan Zhang (张炯衍), Joel Shor, Jong Wook Kim, Julian Eisenschlos, Karl Lessard, Krish Ravindranath, Loo Rong Jie, Lukas Geiger, Luke Iwanski, Mahmoud Abuzaina, ManHyuk, Marvin Richter, Maximilian Mitchell, Mohammad Ashraf Bhuiyan, msofka, Mustafa Kasap, Nathan Burnham, Nathan Luehr, Naveen Marri, ngc92, nio1814, Oleg Zabluda, Ou Changkun, Panos Ipeirotis, Paul Van Eck, Peter Lee, Piotr Czapla, qjivy, Rholais Lii, Rodrigo Formigone, Russell Klopfer, ryantimjohn, Sang Han, SebastiáN RamíRez, shengfuintel, Siby Jose Plathottam, Silver Chan, Stanislaw Antol, Taehoon Lee, Tarang Chugh, Ted Chang, Thomas Bastiani, Xian Xu, Xiaoming (Jason) Cui, Yan Facai (颜发才), yaox12, Yashal Shakti Kanungo, Yong Tang, Yuan (Terry) Tang, Yuxin Wu, Ziyue(Louis) Lu

# Release 1.7.0

## Major Features And Improvements
* Eager mode is moving out of contrib, try `tf.enable_eager_execution()`.
* Graph rewrites emulating fixed-point quantization compatible with TensorFlow Lite, supported by new `tf.contrib.quantize` package.
* Easily customize gradient computation with `tf.custom_gradient`.
* [TensorBoard Debugger Plugin](https://github.com/tensorflow/tensorboard/blob/master/tensorboard/plugins/debugger/README.md), the graphical user interface (GUI) of TensorFlow Debugger (tfdbg), is now in alpha.
* Experimental support for reading a sqlite database as a `Dataset` with new `tf.contrib.data.SqlDataset`.
* Distributed Mutex / CriticalSection added to `tf.contrib.framework.CriticalSection`.
* Better text processing with `tf.regex_replace`.
* Easy, efficient sequence input with `tf.contrib.data.bucket_by_sequence_length`
* Initial support for `tf.contrib.tensorrt` that enables native TensorRT in
  TensorFlow.

## Bug Fixes and Other Changes
* Accelerated Linear Algebra (XLA):
  * Add `MaxPoolGradGrad` support for XLA
  * CSE pass from Tensorflow is now disabled in XLA.
* `tf.data`:
  * `tf.data.Dataset`
    * Add support for building C++ Dataset op kernels as external libraries, using the `tf.load_op_library()` mechanism.
    * `Dataset.list_files()` now shuffles its output by default.
    * `Dataset.shuffle(..., seed=tf.constant(0, dtype=tf.int64))` now yields the same sequence of elements as `Dataset.shuffle(..., seed=0)`.
  * Add `num_parallel_reads` argument to `tf.data.TFRecordDataset`.
* `tf.contrib`:
  * `tf.contrib.bayesflow.halton_sequence` now supports randomization.
  * Add support for scalars in `tf.contrib.all_reduce`.
  * Add `effective_sample_size` to `tf.contrib.bayesflow.mcmc_diagnostics`.
  * Add `potential_scale_reduction` to `tf.contrib.bayesflow.mcmc_diagnostics`.
  * Add `BatchNormalization`, `Kumaraswamy` bijectors.
  * Deprecate `tf.contrib.learn`. Please check contrib/learn/README.md for instructions on how to convert existing code.
  * `tf.contrib.data`
    * Remove deprecated `tf.contrib.data.Dataset`, `tf.contrib.data.Iterator`, `tf.contrib.data.FixedLengthRecordDataset`, `tf.contrib.data.TextLineDataset`, and `tf.contrib.data.TFRecordDataset` classes.
    * Added `bucket_by_sequence_length`, `sliding_window_batch`, and `make_batched_features_dataset`
  * Remove unmaintained `tf.contrib.ndlstm`. You can find it externally at https://github.com/tmbarchive/tfndlstm.
  * Moved most of `tf.contrib.bayesflow` to its own repo: `tfp`
* Other:
  * tf.py_func now reports the full stack trace if an exception occurs.
  * Integrate `TPUClusterResolver` with GKE's integration for Cloud TPUs.
  * Add a library for statistical testing of samplers.
  * Add Helpers to stream data from the GCE VM to a Cloud TPU.
  * Integrate ClusterResolvers with TPUEstimator.
  * Unify metropolis_hastings interface with HMC kernel.
  * Move LIBXSMM convolutions to a separate --define flag so that they are disabled by default.
  * Fix `MomentumOptimizer` lambda.
  * Reduce `tfp.layers` boilerplate via programmable docstrings.
  * Add `auc_with_confidence_intervals`, a method for computing the AUC and confidence interval with linearithmic time complexity.
  * `regression_head` now accepts customized link function, to satisfy the usage that user can define their own link function if the `array_ops.identity` does not meet the requirement.
  * Fix `initialized_value` and `initial_value` behaviors for `ResourceVariables` created from `VariableDef` protos.
  * Add TensorSpec to represent the specification of Tensors.
  * Constant folding pass is now deterministic.
  * Support `float16` `dtype` in `tf.linalg.*`.
  * Add `tf.estimator.export.TensorServingInputReceiver` that allows `tf.estimator.Estimator.export_savedmodel` to pass raw tensors to model functions.

## Deprecations

* TensorFlow 1.7 may be the last time we support Cuda versions below 8.0.
  Starting with TensorFlow 1.8 release, 8.0 will be the minimum supported
  version.
* TensorFlow 1.7 may be the last time we support cuDNN versions below 6.0.
  Starting with TensorFlow 1.8 release, 6.0 will be the minimum supported
  version.

## Thanks to our Contributors

This release contains contributions from many people at Google, as well as:

4d55397500, Abe, Alistair Low, Andy Kernahan, Appledore, Ben, Ben Barsdell, Boris Pfahringer, Brad Wannow, Brett Koonce, Carl Thomé, cclauss, Chengzhi Chen, Chris Drake, Christopher Yeh, Clayne Robison, Codrut Grosu, Daniel Trebbien, Danny Goodman, David Goodwin, David Norman, Deron Eriksson, Donggeon Lim, Donny Viszneki, DosLin, DylanDmitri, Francisco Guerrero, Fred Reiss, gdh1995, Giuseppe, Glenn Weidner, gracehoney, Guozhong Zhuang, Haichen "Hc" Li, Harald Husum, harumitsu.nobuta, Henry Spivey, hsm207, Jekyll Song, Jerome, Jiongyan Zhang, jjsjann123, John Sungjin Park, Johnson145, JoshVarty, Julian Wolff, Jun Wang, June-One, Kamil Sindi, Kb Sriram, Kdavis-Mozilla, Kenji, lazypanda1, Liang-Chi Hsieh, Loo Rong Jie, Mahesh Bhosale, MandarJKulkarni, ManHyuk, Marcus Ong, Marshal Hayes, Martin Pool, matthieudelaro, mdfaijul, mholzel, Michael Zhou, Ming Li, Minmin Sun, Myungjoo Ham, MyungsungKwak, Naman Kamra, Peng Yu, Penghao Cen, Phil, Raghuraman-K, resec, Rohin Mohanadas, Sandeep N Gupta, Scott Tseng, seaotterman, Seo Sanghyeon, Sergei Lebedev, Ted Chang, terrytangyuan, Tim H, tkunic, Tod, vihanjain, Yan Facai (颜发才), Yin Li, Yong Tang, Yukun Chen, Yusuke Yamada



# Release 1.6.0

## Breaking Changes
* Prebuilt binaries are now built against CUDA 9.0 and cuDNN 7.
* Prebuilt binaries will use AVX instructions. This may break TF on older CPUs.

## Major Features And Improvements
* New Optimizer internal API for non-slot variables. Descendants of AdamOptimizer that access _beta[12]_power will need to be updated.
* `tf.estimator.{FinalExporter,LatestExporter}` now export stripped SavedModels. This improves forward compatibility of the SavedModel.
* FFT support added to XLA CPU/GPU.

## Bug Fixes and Other Changes
* Documentation updates:
  * Added a second version of Getting Started, which is aimed at ML
newcomers.
  * Clarified documentation on `resize_images.align_corners` parameter.
  * Additional documentation for TPUs.
* Google Cloud Storage (GCS):
  * Add client-side throttle.
  * Add a `FlushCaches()` method to the FileSystem interface, with an implementation for GcsFileSystem.
* Other:
  * Add `tf.contrib.distributions.Kumaraswamy`.
  * `RetryingFileSystem::FlushCaches()` calls the base FileSystem's `FlushCaches()`.
  * Add `auto_correlation` to distributions.
  * Add `tf.contrib.distributions.Autoregressive`.
  * Add SeparableConv1D layer.
  * Add convolutional Flipout layers.
  * When both inputs of `tf.matmul` are bfloat16, it returns bfloat16, instead of float32.
  * Added `tf.contrib.image.connected_components`.
  * Add `tf.contrib.framework.CriticalSection` that allows atomic variable access.
  * Output variance over trees predictions for classifications tasks.
  * For `pt` and `eval` commands, allow writing tensor values to filesystem as numpy files.
  * gRPC: Propagate truncated errors (instead of returning gRPC internal error).
  * Augment `parallel_interleave` to support 2 kinds of prefetching.
  * Improved XLA support for C64-related ops log, pow, atan2, tanh.
  * Add probabilistic convolutional layers.

## API Changes
* Introducing `prepare_variance` boolean with default setting to False for backward compatibility.
* Move `layers_dense_variational_impl.py` to `layers_dense_variational.py`.

## Known Bugs
* Using XLA:GPU with CUDA 9 and CUDA 9.1 results in garbage results and/or
  `CUDA_ILLEGAL_ADDRESS` failures.

  Google discovered in mid-December 2017 that the PTX-to-SASS compiler in CUDA 9
  and CUDA 9.1 sometimes does not properly compute the carry bit when
  decomposing 64-bit address calculations with large offsets (e.g. `load [x +
  large_constant]`) into 32-bit arithmetic in SASS.

  As a result, these versions of `ptxas` miscompile most XLA programs which use
  more than 4GB of temp memory.  This results in garbage results and/or
  `CUDA_ERROR_ILLEGAL_ADDRESS` failures.

  A fix in CUDA 9.1.121 is expected in late February 2018.  We do not expect a
  fix for CUDA 9.0.x.  Until the fix is available, the only workaround is to
  [downgrade](https://developer.nvidia.com/cuda-toolkit-archive) to CUDA 8.0.x
  or disable XLA:GPU.

  TensorFlow will print a warning if you use XLA:GPU with a known-bad version of
  CUDA; see e00ba24c4038e7644da417ddc639169b6ea59122.

## Thanks to our Contributors

This release contains contributions from many people at Google, as well as:

4d55397500, Ag Ramesh, Aiden Scandella, Akimasa Kimura, Alex Rothberg, Allen Goodman,
amilioto, Andrei Costinescu, Andrei Nigmatulin, Anjum Sayed, Anthony Platanios,
Anush Elangovan, Armando Fandango, Ashish Kumar Ram, Ashwini Shukla, Ben, Bhavani Subramanian,
Brett Koonce, Carl Thomé, cclauss, Cesc, Changming Sun, Christoph Boeddeker, Clayne Robison,
Clemens Schulz, Clint (Woonhyuk Baek), codrut3, Cole Gerdemann, Colin Raffel, Daniel Trebbien,
Daniel Ylitalo, Daniel Zhang, Daniyar, Darjan Salaj, Dave Maclachlan, David Norman, Dong--Jian,
dongsamb, dssgsra, Edward H, eladweiss, elilienstein, Eric Lilienstein, error.d, Eunji Jeong, fanlu,
Florian Courtial, fo40225, Fred, Gregg Helt, Guozhong Zhuang, Hanchen Li, hsm207, hyunyoung2,
ImSheridan, Ishant Mrinal Haloi, Jacky Ko, Jay Young, Jean Flaherty, Jerome, JerrikEph, Jesse
Kinkead, jfaath, Jian Lin, jinghuangintel, Jiongyan Zhang, Joel Hestness, Joel Shor, Johnny Chan,
Julian Niedermeier, Julian Wolff, JxKing, K-W-W, Karl Lessard, Kasper Marstal, Keiji Ariyama,
Koan-Sin Tan, Loki Der Quaeler, Loo Rong Jie, Luke Schaefer, Lynn Jackson, ManHyuk, Matt Basta,
Matt Smith, Matthew Schulkind, Michael, michaelkhan3, Miguel Piedrafita, Mikalai Drabovich,
Mike Knapp, mjwen, mktozk, Mohamed Aly, Mohammad Ashraf Bhuiyan, Myungjoo Ham, Naman Bhalla,
Namrata-Ibm, Nathan Luehr, nathansilberman, Netzeband, Niranjan Hasabnis, Omar Aflak, Ozge
Yalcinkaya, Parth P Panchal, patrickzzy, Patryk Chrabaszcz, Paul Van Eck, Paweł Kapica, Peng Yu,
Philip Yang, Pierre Blondeau, Po-Hsien Chu, powderluv, Puyu Wang, Rajendra Arora, Rasmus, Renat
Idrisov, resec, Robin Richtsfeld, Ronald Eddy Jr, Sahil Singh, Sam Matzek, Sami Kama, sandipmgiri,
Santiago Castro, Sayed Hadi Hashemi, Scott Tseng, Sergii Khomenko, Shahid, Shengpeng Liu, Shreyash
Sharma, Shrinidhi Kl, Simone Cirillo, simsicon, Stanislav Levental, starsblinking, Stephen Lumenta,
Steven Hickson, Su Tang, Taehoon Lee, Takuya Wakisaka, Ted Chang, Ted Ying, Tijmen Verhulsdonck,
Timofey Kondrashov, vade, vaibhav, Valentin Khrulkov, vchigrin, Victor Costan, Viraj Navkal,
Vivek Rane, wagonhelm, Yan Facai (颜发才), Yanbo Liang, Yaroslav Bulatov, yegord, Yong Tang,
Yoni Tsafir, yordun, Yuan (Terry) Tang, Yuxin Wu, zhengdi, Zhengsheng Wei, 田传武

# Release 1.5.0

## Breaking Changes
* Prebuilt binaries are now built against CUDA 9.0 and cuDNN 7.
* Starting from 1.6 release, our prebuilt binaries will use AVX instructions.
  This may break TF on older CPUs.

## Major Features And Improvements
* [Eager execution](https://github.com/tensorflow/tensorflow/tree/r1.5/tensorflow/contrib/eager)
  preview version is now available.
* [TensorFlow Lite](https://github.com/tensorflow/tensorflow/tree/r1.5/tensorflow/lite)
  dev preview is now available.
* CUDA 9.0 and cuDNN 7 support.
* Accelerated Linear Algebra (XLA):
  * Add `complex64` support to XLA compiler.
  * `bfloat` support is now added to XLA infrastructure.
  * Make `ClusterSpec` propagation work with XLA devices.
  * Use a deterministic executor to generate XLA graph.
* `tf.contrib`:
  * `tf.contrib.distributions`:
    * Add `tf.contrib.distributions.Autoregressive`.
    * Make `tf.contrib.distributions` QuadratureCompound classes support batch
    * Infer `tf.contrib.distributions.RelaxedOneHotCategorical` `dtype` from arguments.
    * Make `tf.contrib.distributions` quadrature family parameterized by
      `quadrature_grid_and_prob` vs `quadrature_degree`.
    * `auto_correlation` added to `tf.contrib.distributions`
  * Add `tf.contrib.bayesflow.layers`, a collection of probabilistic (neural) layers.
  * Add `tf.contrib.bayesflow.halton_sequence`.
  * Add `tf.contrib.data.make_saveable_from_iterator.`
  * Add `tf.contrib.data.shuffle_and_repeat`.
  * Add new custom transformation: `tf.contrib.data.scan()`.
  * `tf.contrib.distributions.bijectors`:
    * Add `tf.contrib.distributions.bijectors.MaskedAutoregressiveFlow`.
    * Add `tf.contrib.distributions.bijectors.Permute`.
    * Add `tf.contrib.distributions.bijectors.Gumbel`.
    * Add `tf.contrib.distributions.bijectors.Reshape`.
    * Support shape inference (i.e., shapes containing -1) in the Reshape bijector.
* Add `streaming_precision_recall_at_equal_thresholds,` a method for computing
  streaming precision and recall with `O(num_thresholds + size of predictions)`
  time and space complexity.
* Change `RunConfig` default behavior to not set a random seed, making random
  behavior independently random on distributed workers. We expect this to
  generally improve training performance. Models that do rely on determinism
  should set a random seed explicitly.
* Replaced the implementation of `tf.flags` with `absl.flags`.
* Add support for `CUBLAS_TENSOR_OP_MATH` in fp16 GEMM
* Add support for CUDA on NVIDIA Tegra devices

## Bug Fixes and Other Changes
* Documentation updates:
  * Clarified that you can only install TensorFlow on 64-bit machines.
  * Added a short doc explaining how `Estimator`s save checkpoints.
  * Add documentation for ops supported by the `tf2xla` bridge.
  * Fix minor typos in the doc of `SpaceToDepth` and `DepthToSpace`.
  * Updated documentation comments in `mfcc_mel_filterbank.h` and `mfcc.h` to
    clarify that the input domain is squared magnitude spectra and the weighting
    is done on linear magnitude spectra (sqrt of inputs).
  * Change `tf.contrib.distributions` docstring examples to use `tfd` alias
    rather than `ds`, `bs`.
  * Fix docstring typos in `tf.distributions.bijectors.Bijector`.
  * `tf.assert_equal` no longer raises `ValueError.` It now raises
    `InvalidArgumentError,` as documented.
  * Update Getting Started docs and API intro.
* Google Cloud Storage (GCS):
  * Add userspace DNS caching for the GCS client.
  * Customize request timeouts for the GCS filesystem.
  * Improve GCS filesystem caching.
* Bug Fixes:
  * Fix bug where partitioned integer variables got their wrong shapes. Before
  * Fix correctness bug in CPU and GPU implementations of Adadelta.
  * Fix a bug in `import_meta_graph`'s handling of partitioned variables when
    importing into a scope. WARNING: This may break loading checkpoints of
    graphs with partitioned variables saved after using `import_meta_graph` with
    a non-empty `import_scope` argument.
  * Fix bug in offline debugger which prevented viewing events.
  * Added the `WorkerService.DeleteWorkerSession` method to the gRPC interface,
    to fix a memory leak. Ensure that your master and worker servers are running
    the same version of TensorFlow to avoid compatibility issues.
  * Fix bug in peephole implementation of BlockLSTM cell.
  * Fix bug by casting dtype of `log_det_jacobian` to match `log_prob` in
    `TransformedDistribution`.
  * Fix a bug in `import_meta_graph`'s handling of partitioned variables when
  * Ensure `tf.distributions.Multinomial` doesn't underflow in `log_prob`.
    Before this change, all partitions of an integer variable were initialized
    with the shape of the unpartitioned variable; after this change they are
    initialized correctly.
* Other:
  * Add necessary shape util support for bfloat16.
  * Add a way to run ops using a step function to MonitoredSession.
  * Add `DenseFlipout` probabilistic layer.
  * A new flag `ignore_live_threads` is available on train. If set to `True`, it
    will ignore threads that remain running when tearing down infrastructure
    after successfully completing training, instead of throwing a RuntimeError.
  * Restandardize `DenseVariational` as simpler template for other probabilistic
    layers.
  * `tf.data` now supports `tf.SparseTensor` components in dataset elements.
  * It is now possible to iterate over `Tensor`s.
  * Allow `SparseSegmentReduction` ops to have missing segment IDs.
  * Modify custom export strategy to account for multidimensional sparse float
    splits.
  * `Conv2D`, `Conv2DBackpropInput`, `Conv2DBackpropFilter` now supports arbitrary
    dilations with GPU and cuDNNv6 support.
  * `Estimator` now supports `Dataset`: `input_fn` can return a `Dataset`
    instead of `Tensor`s.
  * Add `RevBlock`, a memory-efficient implementation of reversible residual layers.
  * Reduce BFCAllocator internal fragmentation.
  * Add `cross_entropy` and `kl_divergence` to `tf.distributions.Distribution`.
  * Add `tf.nn.softmax_cross_entropy_with_logits_v2` which enables backprop
    w.r.t. the labels.
  * GPU back-end now uses `ptxas` to compile generated PTX.
  * `BufferAssignment`'s protocol buffer dump is now deterministic.
  * Change embedding op to use parallel version of `DynamicStitch`.
  * Add support for sparse multidimensional feature columns.
  * Speed up the case for sparse float columns that have only 1 value.
  * Allow sparse float splits to support multivalent feature columns.
  * Add `quantile` to `tf.distributions.TransformedDistribution`.
  * Add `NCHW_VECT_C` support for `tf.depth_to_space` on GPU.
  * Add `NCHW_VECT_C` support for `tf.space_to_depth` on GPU.

## API Changes
* Rename `SqueezeDims` attribute to `Axis` in C++ API for Squeeze op.
* `Stream::BlockHostUntilDone` now returns Status rather than bool.
* Minor refactor: move stats files from `stochastic` to `common` and remove
  `stochastic`.

## Known Bugs
* Using XLA:GPU with CUDA 9 and CUDA 9.1 results in garbage results and/or
  `CUDA_ILLEGAL_ADDRESS` failures.

  Google discovered in mid-December 2017 that the PTX-to-SASS compiler in CUDA 9
  and CUDA 9.1 sometimes does not properly compute the carry bit when
  decomposing 64-bit address calculations with large offsets (e.g. `load [x +
  large_constant]`) into 32-bit arithmetic in SASS.

  As a result, these versions of `ptxas` miscompile most XLA programs which use
  more than 4GB of temp memory.  This results in garbage results and/or
  `CUDA_ERROR_ILLEGAL_ADDRESS` failures.

  A fix in CUDA 9.1.121 is expected in late February 2018.  We do not expect a
  fix for CUDA 9.0.x.  Until the fix is available, the only workaround is to
  [downgrade](https://developer.nvidia.com/cuda-toolkit-archive) to CUDA 8.0.x
  or disable XLA:GPU.

  TensorFlow will print a warning if you use XLA:GPU with a known-bad version of
  CUDA; see e00ba24c4038e7644da417ddc639169b6ea59122.

## Thanks to our Contributors

This release contains contributions from many people at Google, as well as:

Adam Zahran, Ag Ramesh, Alan Lee, Alan Yee, Alex Sergeev, Alexander, Amir H. Jadidinejad,
Amy, Anastasios Doumoulakis, Andrei Costinescu, Andrei Nigmatulin, Anthony Platanios,
Anush Elangovan, arixlin, Armen Donigian, ArtëM Sobolev, Atlas7, Ben Barsdell, Bill Prin,
Bo Wang, Brett Koonce, Cameron Thomas, Carl Thomé, Cem Eteke, cglewis, Changming Sun,
Charles Shenton, Chi-Hung, Chris Donahue, Chris Filo Gorgolewski, Chris Hoyean Song,
Chris Tava, Christian Grail, Christoph Boeddeker, cinqS, Clayne Robison, codrut3, concerttttt,
CQY, Dan Becker, Dan Jarvis, Daniel Zhang, David Norman, dmaclach, Dmitry Trifonov,
Donggeon Lim, dongpilYu, Dr. Kashif Rasul, Edd Wilder-James, Eric Lv, fcharras, Felix Abecassis,
FirefoxMetzger, formath, FredZhang, Gaojin Cao, Gary Deer, Guenther Schmuelling, Hanchen Li,
Hanmin Qin, hannesa2, hyunyoung2, Ilya Edrenkin, Jackson Kontny, Jan, Javier Luraschi,
Jay Young, Jayaram Bobba, Jeff, Jeff Carpenter, Jeremy Sharpe, Jeroen BéDorf, Jimmy Jia,
Jinze Bai, Jiongyan Zhang, Joe Castagneri, Johan Ju, Josh Varty, Julian Niedermeier,
JxKing, Karl Lessard, Kb Sriram, Keven Wang, Koan-Sin Tan, Kyle Mills, lanhin, LevineHuang,
Loki Der Quaeler, Loo Rong Jie, Luke Iwanski, LáSzló Csomor, Mahdi Abavisani, Mahmoud Abuzaina,
ManHyuk, Marek ŠUppa, MathSquared, Mats Linander, Matt Wytock, Matthew Daley, Maximilian Bachl,
mdymczyk, melvyniandrag, Michael Case, Mike Traynor, miqlas, Namrata-Ibm, Nathan Luehr,
Nathan Van Doorn, Noa Ezra, Nolan Liu, Oleg Zabluda, opensourcemattress, Ouwen Huang,
Paul Van Eck, peisong, Peng Yu, PinkySan, pks, powderluv, Qiao Hai-Jun, Qiao Longfei,
Rajendra Arora, Ralph Tang, resec, Robin Richtsfeld, Rohan Varma, Ryohei Kuroki, SaintNazaire,
Samuel He, Sandeep Dcunha, sandipmgiri, Sang Han, scott, Scott Mudge, Se-Won Kim, Simon Perkins,
Simone Cirillo, Steffen Schmitz, Suvojit Manna, Sylvus, Taehoon Lee, Ted Chang, Thomas Deegan,
Till Hoffmann, Tim, Toni Kunic, Toon Verstraelen, Tristan Rice, Urs KöSter, Utkarsh Upadhyay,
Vish (Ishaya) Abrams, Winnie Tsang, Yan Chen, Yan Facai (颜发才), Yi Yang, Yong Tang,
Youssef Hesham, Yuan (Terry) Tang, Zhengsheng Wei, zxcqwe4906, 张志豪, 田传武 

We are also grateful to all who filed issues or helped resolve them, asked and
answered questions, and were part of inspiring discussions.

# Release 1.4.1

## Bug Fixes and Other Changes
* `LinearClassifier` fix.

# Release 1.4.0

## Major Features And Improvements
* `tf.keras` is now part of the core TensorFlow API.
* [`tf.data`](http://tensorflow.org/guide/datasets) is now part of
  the core TensorFlow API.
  * The API is now subject to backwards compatibility guarantees.
  * For a guide to migrating from the `tf.contrib.data` API, see the
    [README](https://github.com/tensorflow/tensorflow/blob/r1.4/tensorflow/contrib/data/README.md).
  * Major new features include `Dataset.from_generator()` (for building an input
    pipeline from a Python generator), and the `Dataset.apply()` method for
    applying custom transformation functions.
  * Several custom transformation functions have been added, including
    `tf.contrib.data.batch_and_drop_remainder()` and
    `tf.contrib.data.sloppy_interleave()`.
* Add `train_and_evaluate` for simple distributed `Estimator` training.
* Add `tf.spectral.dct` for computing the DCT-II.
* Add Mel-Frequency Cepstral Coefficient support to `tf.contrib.signal`
  (with GPU and gradient support).
* Add a self-check on `import tensorflow` for Windows DLL issues.
* Add NCHW support to `tf.depth_to_space` on GPU.
* TensorFlow Debugger (tfdbg):
  * Add `eval` command to allow evaluation of arbitrary Python/numpy expressions
    in tfdbg command-line interface. See
    [Debugging TensorFlow Programs](https://www.tensorflow.org/guide/debugger)
    for more details.
  * Usability improvement: The frequently used tensor filter `has_inf_or_nan` is
    now added to `Session` wrappers and hooks by default. So there is no need
    for clients to call `.add_tensor_filter(tf_debug.has_inf_or_nan)` anymore.
* SinhArcsinh (scalar) distribution added to `contrib.distributions`.
* Make `GANEstimator` opensource.
* `Estimator.export_savedmodel()` now includes all valid serving signatures
  that can be constructed from the Serving Input Receiver and all available
  ExportOutputs. For instance, a classifier may provide regression- and
  prediction-flavored outputs, in addition to the classification-flavored one.
  Building signatures from these allows TF Serving to honor requests using the
  different APIs (Classify, Regress, and Predict). Furthermore,
  `serving_input_receiver_fn()` may now specify alternative subsets of nodes
  that may act as inputs. This allows, for instance, producing a prediction
  signature for a classifier that accepts raw `Tensors` instead of a serialized
  `tf.Example`.
* Add `tf.contrib.bayesflow.hmc`.
* Add `tf.contrib.distributions.MixtureSameFamily`.
* Make `Dataset.shuffle()` always reshuffles after each iteration by default.
* Add `tf.contrib.bayesflow.metropolis_hastings`.
* Add `log_rate` parameter to `tf.contrib.distributions.Poisson`.
* Extend `tf.contrib.distributions.bijector` API to handle some non-injective
  transforms.
* Java:
  * Generics (e.g., `Tensor<Integer>`) for improved type-safety
    (courtesy @andrewcmyers).
  * Support for multi-dimensional string tensors.
  * Support loading of custom operations (e.g. many in `tf.contrib`) on Linux
    and OS X
* All our prebuilt binaries have been built with CUDA 8 and cuDNN 6.
  We anticipate releasing TensorFlow 1.5 with CUDA 9 and cuDNN 7.

## Bug Fixes and Other Changes
* `tf.nn.rnn_cell.DropoutWrapper` is now more careful about dropping out LSTM
  states.  Specifically, it no longer ever drops the `c` (memory) state of an
  `LSTMStateTuple`.  The new behavior leads to proper dropout behavior
  for LSTMs and stacked LSTMs.  This bug fix follows recommendations from
  published literature, but is a behavioral change.  State dropout behavior
  may be customized via the new `dropout_state_filter_visitor` argument.
* Removed `tf.contrib.training.python_input`.  The same behavior, in a more
  flexible and reproducible package, is available via the new
  `tf.contrib.data.Dataset.from_generator` method!
* Fix `tf.contrib.distributions.Affine` incorrectly computing log-det-jacobian.
* Fix `tf.random_gamma` incorrectly handling non-batch, scalar draws.
* Resolved a race condition in TensorForest TreePredictionsV4Op.
* Google Cloud Storage file system, Amazon S3 file system, and Hadoop file
  system support are now default build options.
* Custom op libraries must link against libtensorflow_framework.so
  (installed at `tf.sysconfig.get_lib()`).
* Change `RunConfig` default behavior to not set a random seed, making random
  behavior independently random on distributed workers. We expect this to
  generally improve training performance. Models that do rely on determinism
  should set a random seed explicitly.

## Breaking Changes to the API
* The signature of the `tf.contrib.data.rejection_resample()` function has been
  changed. It now returns a function that can be used as an argument to
  `Dataset.apply()`.
* Remove `tf.contrib.data.Iterator.from_dataset()` method. Use
  `Dataset.make_initializable_iterator()` instead.
* Remove seldom used and unnecessary `tf.contrib.data.Iterator.dispose_op()`.
* Reorder some TF-GAN loss functions in a non-backwards compatible way.

## Known Issues
* In Python 3, `Dataset.from_generator()` does not support Unicode strings.
  You must convert any strings to bytes objects before yielding them from
  the generator.

## Thanks to our Contributors

This release contains contributions from many people at Google, as well as:

4d55397500, Abdullah Alrasheed, abenmao, Adam Salvail, Aditya Dhulipala, Ag Ramesh,
Akimasa Kimura, Alan Du, Alan Yee, Alexander, Amit Kushwaha, Amy, Andrei Costinescu,
Andrei Nigmatulin, Andrew Erlichson, Andrew Myers, Andrew Stepanov, Androbin, AngryPowman,
Anish Shah, Anton Daitche, Artsiom Chapialiou, asdf2014, Aseem Raj Baranwal, Ash Hall,
Bart Kiers, Batchu Venkat Vishal, ben, Ben Barsdell, Bill Piel, Carl Thomé, Catalin Voss,
Changming Sun, Chengzhi Chen, Chi Zeng, Chris Antaki, Chris Donahue, Chris Oelmueller,
Chris Tava, Clayne Robison, Codrut, Courtial Florian, Dalmo Cirne, Dan J, Darren Garvey,
David Kristoffersson, David Norman, David RöThlisberger, DavidNorman, Dhruv, DimanNe,
Dorokhov, Duncan Mac-Vicar P, EdwardDixon, EMCP, error.d, FAIJUL, Fan Xia,
Francois Xavier, Fred Reiss, Freedom" Koan-Sin Tan, Fritz Obermeyer, Gao, Xiang,
Guenther Schmuelling, Guo Yejun (郭叶军), Hans Gaiser, HectorSVC, Hyungsuk Yoon,
James Pruegsanusak, Jay Young, Jean Wanka, Jeff Carpenter, Jeremy Rutman, Jeroen BéDorf,
Jett Jones, Jimmy Jia, jinghuangintel, jinze1994, JKurland, Joel Hestness, joetoth,
John B Nelson, John Impallomeni, John Lawson, Jonas, Jonathan Dekhtiar, joshkyh, Jun Luan,
Jun Mei, Kai Sasaki, Karl Lessard, karl@kubx.ca, Kb Sriram, Kenichi Ueno, Kevin Slagle,
Kongsea, Lakshay Garg, lhlmgr, Lin Min, liu.guangcong, Loki Der Quaeler, Louie Helm,
lucasmoura, Luke Iwanski, Lyndon White, Mahmoud Abuzaina, Marcel Puyat, Mark Aaron Shirley,
Michele Colombo, MtDersvan, Namrata-Ibm, Nathan Luehr, Naurril, Nayana Thorat, Nicolas Lopez,
Niranjan Hasabnis, Nolan Liu, Nouce, Oliver Hennigh, osdamv, Patrik Erdes,
Patryk Chrabaszcz, Pavel Christof, Penghao Cen, postBG, Qingqing Cao, Qingying Chen, qjivy,
Raphael, Rasmi, raymondxyang, Renze Yu, resec, Roffel, Ruben Vereecken, Ryohei Kuroki,
sandipmgiri, Santiago Castro, Scott Kirkland, Sean Vig, Sebastian Raschka, Sebastian Weiss,
Sergey Kolesnikov, Sergii Khomenko, Shahid, Shivam Kotwalia, Stuart Berg, Sumit Gouthaman,
superzerg, Sven Mayer, tetris, Ti Zhou, Tiago Freitas Pereira, Tian Jin, Tomoaki Oiki,
Vaibhav Sood, vfdev, Vivek Rane, Vladimir Moskva, wangqr, Weber Xie, Will Frey,
Yan Facai (颜发才), yanivbl6, Yaroslav Bulatov, Yixing Lao, Yong Tang, youkaichao,
Yuan (Terry) Tang, Yue Zhang, Yuxin Wu, Ziming Dong, ZxYuan, 黄璞

We are also grateful to all who filed issues or helped resolve them, asked and
answered questions, and were part of inspiring discussions.

# Release 1.3.0

See also [TensorBoard 0.1.4](https://github.com/tensorflow/tensorboard/releases/tag/0.1.4) release notes.

## Major Features and Improvements
* Added canned estimators to Tensorflow library. List of added estimators:
  * `DNNClassifier`
  * `DNNRegressor`
  * `LinearClassifier`
  * `LinearRegressor`
  * `DNNLinearCombinedClassifier`
  * `DNNLinearCombinedRegressor`.
* All our prebuilt binaries have been built with cuDNN 6. We anticipate releasing TensorFlow 1.4 with cuDNN 7.
* `import tensorflow` now goes much faster.
* Adds a file cache to the GCS filesystem with configurable max staleness for file contents. This permits caching of file contents across close/open boundaries.
* Added an axis parameter to `tf.gather`.
* Added a `constant_values` keyword argument to `tf.pad`.
* Adds `Dataset.interleave` transformation.
* Add `ConcatenateDataset` to concatenate two datasets.
* Added Mobilenet support to TensorFlow for Poets training script.
* Adds a block cache to the GCS filesystem with configurable block size and count.
* SinhArcSinh bijector added.
* Added `Dataset.list_files` API.
* Introduces new operations and Python bindings for the Cloud TPU.
* Adding TensorFlow-iOS CocoaPod for symmetry with tensorflow-android.
* Introduces base implementations of ClusterResolvers.
* Unify memory representations of TensorShape and PartialTensorShape. As a consequence, tensors now have a maximum of 254 dimensions, not 255.
* Changed references to LIBXSMM to use version 1.8.1.
* TensorFlow Debugger (tfdbg):
  * Display summaries of numeric tensor values with the `-s` flag to command `print_tensor` or `pt`.
  * Display feed values with the `print_feed` or `pf` command and clickable links in the curses UI.
  * Runtime profiler at the op level and the Python source line level with the `run -p` command.
* Initial release of the statistical distribution library `tf.distributions`.
* GPU kernels and speed improvements for unary `tf.where` and `tf.nn.top_k`.
* Monotonic Attention wrappers added to `tf.contrib.seq2seq`.
* Added `tf.contrib.signal`, a library for signal processing primitives.
* Added `tf.contrib.resampler`, containing CPU and GPU ops for differentiable resampling of images.

## Breaking Changes to the API
* `tf.RewriterConfig` was removed from the Python API after being available in 1.2 release candidates (it was never in an actual release). Graph rewriting is still available, just not as `tf.RewriterConfig`. Instead add an explicit import.
* Breaking change to `tf.contrib.data.Dataset` APIs that expect a nested structure. Lists are now converted to `tf.Tensor` implicitly. You may need to change uses of lists to tuples in existing code. In addition, dicts are now supported as a nested structure.

## Changes to contrib APIs
* Adds tf.contrib.nn.rank_sampled_softmax_loss, a sampled-softmax variant that can improve rank loss.
* `tf.contrib.metrics`.{streaming_covariance,streaming_pearson_correlation} modified to return nan when they have seen less or equal to 1 unit of weight.
* Adds time series models to contrib. See contrib/timeseries/README.md for details.
* Adds FULLY_CONNECTED Op to tensorflow/lite/schema.fbs

## Known Issues
* Tensorflow_gpu compilation fails with Bazel 0.5.3.

## Bug Fixes and Other Changes
* Fixes `strides` and `begin` dtype mismatch when slicing using int64 Tensor index in python.
* Improved convolution padding documentation.
* Add a tag constant, gpu, to present graph with GPU support.
* `saved_model.utils` now support SparseTensors transparently.
* A more efficient implementation of non-max suppression.
* Add support for the shrinkage-type L2 to FtrlOptimizer in addition to the online L2 it already supports.
* Fix negative variance in moments calculation.
* Expand UniqueOp Benchmark Tests to cover more collision cases.
* Improves stability of GCS filesystem on Mac.
* Add time estimation to HloCostAnalysis.
* Fixed the bug in Estimator that params in constructor was not a deepcopy of the user provided one. This bugs inadvertently enabled user to mutate the params after the creation of Estimator, leading to potentially undefined behavior.
* Added None check for save_path in `saver.restore`.
* Register devices under their legacy names in device_mgr to ease the transition to clusterspec-propagated configurations.
* VectorExponential added to distributions.
* Add a bitwise module with bitwise_and, bitwise_or, bitwise_xor, and invert functions.
* Add fixed-grid ODE integration routines.
* Allow passing bounds to ScipyOptimizerInterface.
* Correctness fixes for fft_length parameter to `tf.spectral.rfft` & `tf.spectral.irfft`.
* Exported model signatures using the 'predict' method will no longer have their input and output keys silently ignored and rewritten to 'inputs' and 'outputs'. If a model was exported with different names before 1.2, and is now served with tensorflow/serving, it will accept requests using 'inputs' and 'outputs'. Starting at 1.2, such a model will accept the keys specified during export. Therefore, inference requests using 'inputs' and 'outputs' may start to fail. To fix this, either update any inference clients to send requests with the actual input and output keys used by the trainer code, or conversely, update the trainer code to name the input and output Tensors 'inputs' and 'outputs', respectively. Signatures using the 'classify' and 'regress' methods are not affected by this change; they will continue to standardize their input and output keys as before.
* Add in-memory caching to the Dataset API.
* Set default end_of_sequence variable in datasets iterators to false.
* [Performance] Increase performance of `tf.layers.conv2d` when setting use_bias=True by 2x by using nn.bias_add.
* Update iOS examples to use CocoaPods, and moved to tensorflow/examples/ios.
* Adds a family= attribute in `tf.summary` ops to allow controlling the tab name used in Tensorboard for organizing summaries.
* When GPU is configured, do not require --config=cuda, instead, automatically build for GPU if this is requested in the configure script.
* Fix incorrect sampling of small probabilities in CPU/GPU multinomial.
* Add a list_devices() API on sessions to list devices within a cluster. Additionally, this change augment the ListDevices master API to support specifying a session.
* Allow uses of over-parameterized separable convolution.
* TensorForest multi-regression bug fix.
* Framework now supports armv7, cocoapods.org now displays correct page.
* Script to create iOS framework for CocoaPods.
* Android releases of TensorFlow are now pushed to jcenter for easier integration into apps. See https://github.com/tensorflow/tensorflow/blob/master/tensorflow/contrib/android/README.md for more details.
* TensorFlow Debugger (tfdbg):
  * Fixed a bug that prevented tfdbg from functioning with multi-GPU setups.
  * Fixed a bug that prevented tfdbg from working with `tf.Session.make_callable`.

## Thanks to our Contributors

This release contains contributions from many people at Google, as well as:

4F2E4A2E, Adriano Carmezim, Adrià Arrufat, Alan Yee, Alex Lattas, Alex Rothberg,
Alexandr Baranezky, Ali Siddiqui, Andreas Solleder, Andrei Costinescu, Andrew Hundt,
Androbin, Andy Kernahan, Anish Shah, Anthony Platanios, Arvinds-Ds, b1rd, Baptiste
Arnaud, Ben Mabey, Benedikt Linse, Beomsu Kim, Bo Wang, Boyuan Deng, Brett Koonce,
Bruno Rosa, Carl Thomé, Changming Sun, Chase Roberts, Chirag Bhatia, Chris Antaki,
Chris Hoyean Song, Chris Tava, Christos Nikolaou, Croath Liu, cxx, Czxck001, Daniel
Ylitalo, Danny Goodman, Darren Garvey, David Brailovsky, David Norman, DavidNorman,
davidpham87, ddurham2, Dhruv, DimanNe, Drew Hintz, Dustin Tran, Earthson Lu, ethiraj,
Fabian Winnen, Fei Sun, Freedom" Koan-Sin Tan, Fritz Obermeyer, Gao, Xiang, Gautam,
Guenther Schmuelling, Gyu-Ho Lee, Hauke Brammer, horance, Humanity123, J Alammar,
Jayeol Chun, Jeroen BéDorf, Jianfei Wang, jiefangxuanyan, Jing Jun Yin, Joan Puigcerver,
Joel Hestness, Johannes Mayer, John Lawson, Johnson145, Jon Malmaud, Jonathan Alvarez-Gutierrez,
Juang, Yi-Lin, Julian Viereck, Kaarthik Sivashanmugam, Karl Lessard, karl@kubx.ca, Kevin
Carbone, Kevin Van Der Burgt, Kongsea, ksellesk, lanhin, Lef Ioannidis, Liangliang He,
Louis Tiao, Luke Iwanski, LáSzló Csomor, magixsno, Mahmoud Abuzaina, Marcel Hlopko, Mark
Neumann, Maxwell Paul Brickner, mdfaijul, MichaëL Defferrard, Michał JastrzęBski, Michele
Colombo, Mike Brodie, Mosnoi Ion, mouradmourafiq, myPrecious, Nayana Thorat,
Neeraj Kashyap, Nelson Liu, Niranjan Hasabnis, Olivier Moindrot, orome, Pankaj Gupta, Paul
Van Eck, peeyush18, Peng Yu, Pierre, preciousdp11, qjivy, Raingo, raoqiyu, ribx, Richard S.
Imaoka, Rishabh Patel, Robert Walecki, Rockford Wei, Ryan Kung, Sahil Dua, Sandip Giri, Sayed
Hadi Hashemi, sgt101, Shitian Ni, Shuolongbj, Siim PõDer, Simon Perkins, sj6077, SOLARIS,
Spotlight0xff, Steffen Eberbach, Stephen Fox, superryanguo, Sven Mayer, Tapan Prakash,
Tiago Morais Morgado, Till Hoffmann, Tj Rana, Vadim Markovtsev, vhasanov, Wei Wu,
windead, Yan (Asta) Li, Yan Chen, Yann Henon, Yi Wang, Yong Tang, yorkie, Yuan (Terry)
Tang, Yuxin Wu, zhengjiajin, zhongzyd, 黄璞

We are also grateful to all who filed issues or helped resolve them, asked and
answered questions, and were part of inspiring discussions.

# Release 1.2.1

## Bug Fixes and Other Changes
* Updating markdown version required to >= 2.6.8.
* Support tensors as dropout rates again, by removing the min(max(..))

# Release 1.2.0

## Major Features and Improvements
* Python 3.6 support on Windows.
* Added `tf.layers.conv3d_transpose` layer for spatio temporal deconvolution.
* Added `tf.Session.make_callable()`, which provides a lower overhead means of running a similar step multiple times.
* Added libverbs-based RDMA support to contrib (courtesy @junshi15 from Yahoo).
* Bring `tf.feature_column.*` into the API. Non-deprecated functionality from `tf.contrib.layers.*` is moved to `tf.feature_column.*` with cosmetic changes.
* `RNNCell` objects now subclass `tf.layers.Layer`.  The strictness described
  in the TensorFlow 1.1 release is gone:  The first time an RNNCell is used,
  it caches its scope.  All future uses of the RNNCell will reuse variables from
  that same scope.  This is a breaking change from the behavior of RNNCells
  in TensorFlow versions <= 1.0.1.  TensorFlow 1.1 had checks in place to
  ensure old code works correctly with the new semantics; this version
  allows more flexible uses of RNNCell but can lead to subtle errors if
  using code meant for TensorFlow <= 1.0.1.  For example, writing:
  `MultiRNNCell([lstm] * 5)` will now build a 5-layer LSTM stack where each
  layer shares the **same** parameters.  To get 5 layers each with their own
  parameters, write: `MultiRNNCell([LSTMCell(...) for _ in range(5)])`.
  If at all unsure, first test your code with TF 1.1; ensure it raises no
  errors, and then upgrade to TF 1.2.
* RNNCells' variable names have been renamed for consistency with Keras layers.
  Specifically, the previous variable names "weights" and "biases" have
  been changed to "kernel" and "bias", respectively.
  This may cause backward incompatibility with regard to your old
  checkpoints containing such RNN cells, in which case you can use the tool
  [checkpoint_convert script](https://github.com/tensorflow/tensorflow/blob/master/tensorflow/contrib/rnn/python/tools/checkpoint_convert.py)
  to convert the variable names in your old checkpoints.
* Many of the RNN functions and classes that were in the `tf.nn` namespace
  before the 1.0 release and which were moved to `tf.contrib.rnn` have now
  been moved back to the core namespace.  This includes
  `RNNCell`, `LSTMCell`, `GRUCell`, and a number of other cells.  These
  now reside in `tf.nn.rnn_cell` (with aliases in `tf.contrib.rnn` for backwards
  compatibility).  The original `tf.nn.rnn` function is now `tf.nn.static_rnn`,
  and the bidirectional static and state saving static rnn functions are also
  now back in the `tf.nn` namespace.

  Notable exceptions are the `EmbeddingWrapper`, `InputProjectionWrapper` and
  `OutputProjectionWrapper`,  which will slowly be moved to deprecation
  in `tf.contrib.rnn`.  These are inefficient wrappers that should often
  be replaced by calling `embedding_lookup` or `layers.dense` as pre- or post-
  processing of the rnn.  For RNN decoding, this functionality has been replaced
  with an alternative API in `tf.contrib.seq2seq`.
* Intel MKL Integration (https://software.intel.com/en-us/articles/tensorflow-optimizations-on-modern-intel-architecture). Intel developed a number of
  optimized deep learning primitives: In addition to matrix multiplication and
  convolution, these building blocks include:
  Direct batched convolution
  Pooling: maximum, minimum, average
  Normalization: LRN, batch normalization
  Activation: rectified linear unit (ReLU)
  Data manipulation: multi-dimensional transposition (conversion), split,
  concat, sum and scale.
* TensorForest Estimator now supports SavedModel export for serving.
* Support client-provided ClusterSpec's and propagate them to all workers to enable the creation of dynamic TensorFlow clusters.
* TensorFlow C library now available for Windows.
* We released a new open-source version of TensorBoard.
* [`SavedModel CLI`](https://www.tensorflow.org/versions/master/guide/saved_model_cli) tool available to inspect and execute MetaGraph in SavedModel
* Android releases of TensorFlow are now pushed to jcenter for easier
  integration into apps. See
  https://github.com/tensorflow/tensorflow/blob/master/tensorflow/contrib/android/README.md
  for more details.

## Deprecations

* TensorFlow 1.2 may be the last time we build with cuDNN 5.1. Starting with
  TensorFlow 1.3, we will try to build all our prebuilt binaries with cuDNN 6.0.
  While we will try to keep our source code compatible with cuDNN 5.1, it will
  be best effort.

## Breaking Changes to the API
* `org.tensorflow.contrib.android.TensorFlowInferenceInterface` now throws exceptions where possible and has simplified method signatures.

## Changes to contrib APIs
* Added `tf.contrib.util.create_example`.
* Added bilinear interpolation to `tf.contrib.image`.
* Add `tf.contrib.stateless` for random ops with custom seed control.
* MultivariateNormalFullCovariance added to contrib/distributions/
* tensorflow/contrib/rnn undergoes RNN cell variable renaming for
  consistency with Keras layers. Specifically, the previous variable names
  "weights" and "biases" are changed to "kernel" and "bias", respectively.
  This may cause backward incompatibility with regard to your old
  checkpoints containing such RNN cells, in which case you can use the
  [checkpoint_convert script](https://github.com/tensorflow/tensorflow/blob/master/tensorflow/contrib/rnn/python/tools/checkpoint_convert.py)
  to convert the variable names in your old checkpoints.
* Added `tf.contrib.kernel_methods` module with Ops and estimators for primal
  (explicit) kernel methods in TensorFlow.

## Bug Fixes and Other Changes
* In python, `Operation.get_attr` on type attributes returns the Python DType
  version of the type to match expected get_attr documentation rather than the
  protobuf enum.
* tensorflow/contrib/rnn undergoes RNN cell variable renaming for
  consistency with Keras layers. Specifically, the previous variable names
  "weights" and "biases" are changed to "kernel" and "bias", respectively.
* Changed MIN_SDK version to 8.0 when building iOS libraries.
* Fixed LIBXSMM integration.
* Make decode_jpeg/decode_png/decode_gif handle all formats, since users frequently try to decode an image as the wrong type.
* Improve implicit broadcasting lowering.
* Improving stability of GCS/BigQuery clients by a faster retrying of stale transmissions.
* Remove OpKernelConstruction::op_def() as part of minimizing proto dependencies.
* VectorLaplaceDiag distribution added.
* Android demo no longer requires libtensorflow_demo.so to run (libtensorflow_inference.so still required)
* Added `categorical_column_with_vocabulary_file`.
* Introduce ops for batching/unbatching tensors across Session::Run() calls.
* Add tf.log_sigmoid(x) = tf.log(tf.sigmoid(x)) = -tf.nn.softplus(-x).
* Changed hooks lists to immutable tuples, and now allow any iterable for the associated arguments.
* Introduce TFDecorator.
* Added an Mfcc op for speech feature generation.
* Improved DirectSession::Run() overhead and error checking. Feeding a value of the wrong type will now synchronously raise an INVALID_ARGUMENT error instead of asynchronously raising an INTERNAL error. Code that depends on the (undefined) behavior when feeding a tensor of the wrong type may need to be updated.
* Added unreduced NONE, and reduced MEAN options for losses. Removed "WEIGHTED_" prefix from other Reduction constants.
* assertAllClose now handles dicts.
* Added Gmock matcher for HloInstructions.
* Add var name to errors on variable restore.
* Added an AudioSpectrogram op for audio feature generation.
* Added `reduction` arg to losses.
* `tf.placeholder` can represent scalar shapes and partially known.
* Remove estimator_spec(mode) argument.
* Added an AudioSpectrogram op for audio feature generation.
* TensorBoard disables all runs by default if there are more than 40 runs.
* Removed old doc generator code.
* GCS file system integration now supports domain buckets, e.g gs://bucket.domain.com/path.
* Add `tf.summary.text` for outputting text to TensorBoard.
* The "run" command of tfdbg's command-line interface now supports filtering of tensors by node name, op type and tensor dtype.
* `tf.string_to_number` now supports int64 and float64 outputs.

## Thanks to our Contributors

This release contains contributions from many people at Google, as well as:

4F2E4A2E, Aaron Schumacher, Abhi Agg, admcrae, Adriano Carmezim, Adrià Arrufat,
agramesh1, Akimitsu Seo, Alan Mosca, Alex Egg, Alex Rothberg, Alexander Heinecke,
Alexander Matyasko, Alexandr Baranezky, Alexandre Caulier, Ali Siddiqui, Anand Venkat,
Andrew Hundt, Androbin, Anmol Sharma, Arie, Arno Leist, Arron Cao, AuréLien Geron, Bairen Yi,
Beomsu Kim, Carl Thomé, cfperez, Changming Sun, Corey Wharton, critiqjo, Dalei Li, Daniel
Rasmussen, Daniel Trebbien, DaríO Hereñú, David Eng, David Norman, David Y. Zhang, Davy Song, ddurham2,
Deepak Subburam, Dmytro Kyrychuk, Dominic Rossi, Dominik SchlöSser, Dustin Tran,
Eduardo Pinho, Egil Martinsson, Elliot Saba, Eric Bigelow, Erik Smistad, Evan Klitzke,
Fabrizio Milo, Falcon Dai, Fei Gao, FloopCZ, Fung Lam, Gautam, GBLin5566, Greg Peatfield,
Gu Wang, Guenther Schmuelling, Hans Pabst, Harun Gunaydin, Huaizheng, Ido Shamay, Ikaro
Silva, Ilya Edrenkin, Immexxx, James Mishra, Jamie Cooke, Jay Young, Jayaram Bobba,
Jianfei Wang, jinghua2, Joey Meyer, John Maidens, Jonghoon Jin, Julian Villella,
Jun Kim, Jun Shi, Junwei Pan, jyegerlehner, Karan Desai, Karel Van De Plassche,
Kb Sriram, KhabarlakKonstantin, Koan-Sin Tan, krivard, Kwotsin, Leandro Gracia Gil,
Li Chen, Liangliang He, Louie Helm, lspvic, Luiz Henrique Soares, LáSzló Csomor,
Mark Wong, Mathew Wicks, Matthew Rahtz, Maxwell Paul Brickner, Michael Hofmann, Miguel
Flores Ruiz De Eguino, MikeTam1021, Mortada Mehyar, Mycosynth, Namnamseo,
Nate Harada, Neven Miculinic, Nghia Tran, Nick Lyu, Niranjan Hasabnis, Nishidha, Oleksii
Kuchaiev, Oyesh Mann Singh, Panmari, Patrick, Paul Van Eck, Piyush Chaudhary, Quim Llimona,
Raingo, Richard Davies, Ruben Vereecken, Sahit Chintalapudi, Sam Abrahams, Santiago Castro,
Scott Sievert, Sean O'Keefe, Sebastian Schlecht, Shane, Shubhankar Deshpande, Spencer Schaber,
Sunyeop Lee, t13m, td2014, Thomas H. P. Andersen, Toby Petty, Umang Mehta,
Vadim Markovtsev, Valentin Iovene, Vincent Zhao, Vit Stepanovs, Vivek Rane, Vu Pham, wannabesrevenge,
weipingpku, wuhaixutab, wydwww, Xiang Gao, Xiaolin Lin, xiaoyaozhuzi, Yaroslav Bulatov, Yi Liu,
Yoshihiro Sugi, Yuan (Terry) Tang, Yuming Wang, Yuxin Wu, Zader Zheng, Zhaojun Zhang, zhengjiajin,
ZhipengShen, Ziming Dong, zjj2wry

We are also grateful to all who filed issues or helped resolve them, asked and
answered questions, and were part of inspiring discussions.

# Release 1.1.0

## Major Features and Improvements
* Added Java API support for Windows.
* Added `tf.spectral` module. Moved existing FFT ops to `tf.spectral` while
  keeping an alias in the old location (`tf.*`).
* Added 1D, 2D and 3D Fourier transform ops for real signals to `tf.spectral`.
* Added a `tf.bincount` function.
* Added Keras 2 API to contrib.
* Added a new lightweight queue-like object - `RecordInput`.
* Added `tf.contrib.image.compose_transforms` function.
* Bring `tf.estimator.*` into the API. Non-deprecated functionality from `tf.contrib.learn.Estimator` is moved to `tf.estimator.Estimator` with cosmetic changes.
* Docker images: TF images on gcr.io and Docker Hub are upgraded to ubuntu:16.04.
* Added the following features to TensorFlow Debugger (tfdbg):
  * Ability to inspect Python source file against TF ops and tensors (command `print_source` / `ps`)
  * New navigation bar in Curses-based UI
  * NodeStepper (command `invoke_stepper`) now uses intermediate tensor dumps. It also uses `TensorHandles` as direct feeds during successive `cont` calls for improved performance and reduced memory consumption.
* Initial release of installation guides for Java, C, and Go.
* Added Text Dashboard to TensorBoard.

## Deprecations

* TensorFlow 1.1.0 will be the last time we release a binary with Mac GPU support. Going forward, we will stop testing on Mac GPU systems. We continue to welcome patches that maintain Mac GPU support, and we will try to keep the Mac GPU build working.

## Changes to contrib APIs
* The behavior of RNNCells is now stricter due to the transition towards making RNNCells act more like Keras layers.
  * If an RNNCell is used twice in two different variable scopes, an error is raised describing how to avoid this behavior.
  * If an RNNCell is used in a variable scope with existing conflicting variables, an error is raised showing that the RNNCell must be constructed with argument `reuse=True`.
* Deprecated contrib/distributions `pmf`, `pdf`, `log_pmf`, `log_pdf`.
* Moved `bayesflow.special_math` to distributions.
* `tf.contrib.tensor_forest.python.tensor_forest.RandomForestDeviceAssigner` removed.
* Changed some MVN classes and parameters:
  * `tf.contrib.distributions.MultivariateNormalFull` replaced by `tf.contrib.distributions.MultivariateNormalTriL`.
  * `tf.contrib.distributions.MultivariateNormalCholesky` replaced by `tf.contrib.distributions.MultivariateNormalTriL`
  * `tf.contrib.distributions.MultivariateNormalDiagWithSoftplusStDev` replaced
    by `tf.contrib.distributions.MultivariateNormalDiagWithSoftplusScale`
  * `tf.contrib.distributions.MultivariateNormalDiag` arguments changed from `mu`, `diag_stddev` to `log`, `scale_diag`.
  * `tf.contrib.distributions.MultivariateNormalDiagPlusVDVT` removed.
  * `tf.contrib.distributions.MultivariateNormalDiagPlusLowRank` added.

## Bug Fixes and Other Changes
* Java: Support for loading models exported using the SavedModel API (courtesy @EronWright).
* Go: Added support for incremental graph execution.
* Fix a bug in the WALS solver when single-threaded.
* Added support for integer sparse feature values in `tf.contrib.layers.sparse_column_with_keys`.
* Fixed `tf.set_random_seed(0)` to be deterministic for all ops.
* Stability improvements for the GCS file system support.
* Improved TensorForest performance.
* Added support for multiple filename globs in `tf.matching_files`.
* `LogMessage` now includes a timestamp as beginning of a message.
* Added MultiBox person detector example standalone binary.
* Android demo: Makefile build functionality added to build.gradle to fully support building TensorFlow demo in Android on Windows.
* Android demo: read MultiBox priors from txt file rather than protobuf.
* Added colocation constraints to `StagingArea`.
* `sparse_matmul_op` reenabled for Android builds.
* Restrict weights rank to be the same as the broadcast target, to avoid ambiguity on broadcast rules.
* Upgraded libxsmm to 1.7.1 and applied other changes for performance and memory usage.
* Fixed bfloat16 integration of LIBXSMM sparse mat-mul.
* Improved performance and reduce memory usage by allowing ops to forward input buffers to output buffers and perform computations in-place.
* Improved the performance of CPU assignment for strings.
* Speed up matrix * vector multiplication and matrix * matrix with unknown shapes.
* C API: Graph imports now support input remapping, control dependencies, and returning imported nodes (see `TF_GraphImportGraphDefWithReturnOutputs()`)
* Multiple C++ API updates.
* Multiple TensorBoard updates including:
  * Users can now view image summaries at various sampled steps (instead of just the last step).
  * Bugs involving switching runs as well as the image dashboard are fixed.
  * Removed data download links from TensorBoard.
  * TensorBoard uses a relative data directory, for easier embedding.
  * TensorBoard automatically ignores outliers for domain calculation, and formats proportional values consistently.
* Multiple tfdbg bug fixes:
  * Fixed Windows compatibility issues.
  * Command history now persists across runs.
  * Bug fix in graph validation related to `tf.while_loops`.
* Java Maven fixes for bugs with Windows installation.
* Backport fixes and improvements from external keras.
* Keras config file handling fix.

## Thanks to our Contributors

This release contains contributions from many people at Google, as well as:

A. Besir Kurtulmus, Adal Chiriliuc, @akash, Alec-Desouza, Alex Rothberg, Alex
Sergeev, Alexander Heinecke, Allen Guo, Andreas Madsen, Ankesh Anand, Anton
Loss, @Aravind, @Arie, Ashutosh Das, AuréLien Geron, Bairen Yi, @bakunyo, Ben
Visser, Brady Zhou, Calpa Liu, Changming Sun, Chih Cheng Liang, Christopher
Berner, Clark Zinzow, @Conchylicultor, Dan Ellis, Dan J, Dan Jarvis, Daniel
Ylitalo, Darren Garvey, David Norman, David Truong, @DavidNorman, Dimitar
Pavlov, Dmitry Persiyanov, @Eddie, @elirex, Erfan Noury, Eron Wright, Evgeny
Mazovetskiy, Fabrizio (Misto) Milo, @fanlu, Fisher Coder, Florian Courtial,
Franck Dernoncourt, Gagan Goel, Gao, Xiang, @Gautam, Gefu Tang, @guilherme,
@guschmue, Hannah Provenza, Hans Pabst, @hartb, Hsiao Yi, Huazuo Gao, Igor
ChorążEwicz, Ivan Smirnov, Jakub Kolodziejczyk, Jason Gavris, Jason Morton, Jay
Young, Jayaram Bobba, Jeremy Sawruk, Jiaming Liu, Jihun Choi, @jiqiu, Joan Thibault,
John C F, Jojy George Varghese, Jon Malmaud, Julian Berman, Julian Niedermeier,
Junpeng Lao, Kai Sasaki, @Kankroc, Karl Lessard, Kyle Bostelmann, @Lezcano, Li
Yi, Luo Yun, @lurker, Mahmoud-Abuzaina, Mandeep Singh, Marek Kolodziej, Mark
Szepieniec, Martial Hue, Medhat Omr, Memo Akten, Michael Gharbi, MichaëL Defferrard,
Milan Straka, @MircoT, @mlucool, Muammar Ibn Faisal, Nayana Thorat, @nghiattran,
Nicholas Connor, Nikolaas Steenbergen, Niraj Patel, Niranjan Hasabnis, @Panmari,
Pavel Bulanov, Philip Pries Henningsen, Philipp Jund, @polonez, Prayag Verma, Rahul
Kavi, Raphael Gontijo Lopes, @rasbt, Raven Iqqe, Reid Pryzant, Richard Shin, Rizwan
Asif, Russell Kaplan, Ryo Asakura, RüDiger Busche, Saisai Shao, Sam Abrahams, @sanosay,
Sean Papay, @seaotterman, @selay01, Shaurya Sharma, Sriram Narayanamoorthy, Stefano
Probst, @taknevski, @tbonza, @teldridge11, Tim Anglade, Tomas Reimers, Tomer Gafner,
Valentin Iovene, Vamsi Sripathi, Viktor Malyi, Vit Stepanovs, Vivek Rane, Vlad Firoiu,
@wangg12, @will, Xiaoyu Tao, Yaroslav Bulatov, Yi Liu, Yuan (Terry) Tang, @Yufeng,
Yuming Wang, Yuxin Wu, Zafar Takhirov, Ziming Dong

We are also grateful to all who filed issues or helped resolve them, asked and
answered questions, and were part of inspiring discussions.


# Release 1.0.1

## Bug Fixes and Other Changes
* Change GraphConstructor to not increase the version when importing, but instead take the min of all versions.
* Google Cloud Storage fixes.
* Removed `tf.core` and `tf.python` modules from the API. These were never intended to be exposed. Please use the same objects through top-level `tf` module instead.

# Release 1.0.0

## Major Features and Improvements
* XLA (experimental): initial release of [XLA](https://www.tensorflow.org/versions/master/experimental/xla/), a domain-specific compiler for TensorFlow graphs, that targets CPUs and GPUs.
* TensorFlow Debugger (tfdbg): command-line interface and API.
* New python 3 docker images added.
* Made pip packages pypi compliant. TensorFlow can now be installed by `pip
  install tensorflow` command.
* Several python API calls have been changed to resemble NumPy more closely.
* Android: person detection + tracking demo implementing Scalable Object
  Detection using Deep Neural Networks.
* New (experimental) [Java API](https://github.com/tensorflow/tensorflow/tree/master/tensorflow/java).
* Add new Android image stylization demo based on "A Learned Representation For Artistic Style", and add YOLO object detector support.

## Breaking Changes to the API
To help you upgrade your existing TensorFlow Python code to match the API changes below, we have prepared a [conversion script](https://github.com/tensorflow/tensorflow/tree/master/tensorflow/tools/compatibility).
* TensorFlow/models have been moved to a separate github repository.
* Division and modulus operators (/, //, %) now match Python (flooring)
  semantics. This applies to `tf.div` and `tf.mod` as well. To obtain forced
  integer truncation based behaviors you can use `tf.truncatediv`
  and `tf.truncatemod`.
* `tf.divide()` is now the recommended division function. `tf.div()` will
  remain, but its semantics do not respond to Python 3 or `from future`
  mechanisms.
* tf.reverse() now takes indices of axes to be reversed. E.g.
  `tf.reverse(a, [True, False, True])` must now be written as
  `tf.reverse(a, [0, 2])`. `tf.reverse_v2()` will remain until 1.0 final.
* `tf.mul`, `tf.sub` and `tf.neg` are deprecated in favor of `tf.multiply`,
  `tf.subtract` and `tf.negative`.
* `tf.pack` and `tf.unpack` are deprecated in favor of `tf.stack` and
  `tf.unstack`.
* `TensorArray.pack` and `TensorArray.unpack` are getting deprecated in favor of
  `TensorArray.stack` and `TensorArray.unstack`.
* The following Python functions have had their arguments changed to use `axis`
  when referring to specific dimensions. We have kept the old keyword arguments
  for compatibility currently, but we will be removing them well before the
  final 1.0.
  * `tf.argmax`: `dimension` becomes `axis`
  * `tf.argmin`: `dimension` becomes `axis`
  * `tf.count_nonzero`: `reduction_indices` becomes `axis`
  * `tf.expand_dims`: `dim` becomes `axis`
  * `tf.reduce_all`: `reduction_indices` becomes `axis`
  * `tf.reduce_any`: `reduction_indices` becomes `axis`
  * `tf.reduce_join`: `reduction_indices` becomes `axis`
  * `tf.reduce_logsumexp`: `reduction_indices` becomes `axis`
  * `tf.reduce_max`: `reduction_indices` becomes `axis`
  * `tf.reduce_mean`: `reduction_indices` becomes `axis`
  * `tf.reduce_min`: `reduction_indices` becomes `axis`
  * `tf.reduce_prod`: `reduction_indices` becomes `axis`
  * `tf.reduce_sum`: `reduction_indices` becomes `axis`
  * `tf.reverse_sequence`: `batch_dim` becomes `batch_axis`, `seq_dim` becomes `seq_axis`
  * `tf.sparse_concat`: `concat_dim` becomes `axis`
  * `tf.sparse_reduce_sum`: `reduction_axes` becomes `axis`
  * `tf.sparse_reduce_sum_sparse`: `reduction_axes` becomes `axis`
  * `tf.sparse_split`: `split_dim` becomes `axis`
* `tf.listdiff` has been renamed to `tf.setdiff1d` to match NumPy naming.
* `tf.inv` has been renamed to be `tf.reciprocal` (component-wise reciprocal)
  to avoid confusion with `np.inv` which is matrix inversion
* tf.round now uses banker's rounding (round to even) semantics to match NumPy.
* `tf.split` now takes arguments in a reversed order and with different
  keywords. In particular, we now match NumPy order as
  `tf.split(value, num_or_size_splits, axis)`.
* `tf.sparse_split` now takes arguments in reversed order and with different
  keywords. In particular we now match NumPy order as
  `tf.sparse_split(sp_input, num_split, axis)`. NOTE: we have temporarily
  made `tf.sparse_split` require keyword arguments.
* `tf.concat` now takes arguments in reversed order and with different keywords. In particular we now match NumPy order as `tf.concat(values, axis, name)`.
* `tf.image.decode_jpeg` by default uses the faster DCT method, sacrificing
  a little fidelity for improved speed. One can revert to the old
  behavior by specifying the attribute `dct_method='INTEGER_ACCURATE'`.
* `tf.complex_abs` has been removed from the Python interface. `tf.abs`
  supports complex tensors and should be used instead.
* In the C++ API (in tensorflow/cc), Input, Output, etc. have moved
  from the tensorflow::ops namespace to tensorflow.
* Template.`var_scope` property renamed to `.variable_scope`
* SyncReplicasOptimizer is removed and SyncReplicasOptimizerV2 renamed to SyncReplicasOptimizer.
* `tf.zeros_initializer()` and `tf.ones_initializer()` now return a callable
  that must be called with initializer arguments, in your code replace
  `tf.zeros_initializer` with `tf.zeros_initializer()`.
* `SparseTensor.shape` has been renamed to `SparseTensor.dense_shape`.  Same for
  `SparseTensorValue.shape`.
* Replace tf.scalar_summary, tf.histogram_summary, tf.audio_summary, tf.image_summary with tf.summary.scalar, tf.summary.histogram, tf.summary.audio, tf.summary.image, respectively. The new summary ops take name rather than tag as their first argument, meaning summary ops now respect TensorFlow name scopes.
* Replace tf.train.SummaryWriter and tf.train.SummaryWriterCache with tf.summary.FileWriter and tf.summary.FileWriterCache.
* Removes RegisterShape from public API. Use C++ shape function registration
  instead.
* Deprecated `_ref` dtypes from the python API.
* In the C++ API (in tensorflow/cc), Input, Output, etc. have moved
  from the tensorflow::ops namespace to tensorflow.
* Change arg order for `{softmax,sparse_softmax,sigmoid}_cross_entropy_with_logits` to be (labels, predictions), and force use of named args.
* tf.nn.rnn_cell.* and most functions in tf.nn.rnn.* (with the exception of dynamic_rnn and raw_rnn) are temporarily in tf.contrib.rnn.  They will be moved back into core for TF 1.2.
* `tf.nn.sampled_softmax_loss` and `tf.nn.nce_loss` have both changed their API such that you need to switch the `inputs, labels` to `labels, inputs` parameters.
* The shape keyword argument of the `SparseTensor` constructor changes its name to `dense_shape` between Tensorflow 0.12 and Tensorflow 1.0.

## Bug Fixes and Other Changes
* Numerous C++ API updates.
* New op: `parallel_stack`.
* Introducing common tf io compression options constants for
  RecordReader/RecordWriter.
* Add `sparse_column_with_vocabulary_file`, to specify a feature column that
  transform string features to IDs, where the mapping is defined by a vocabulary
  file.
* Added `index_to_string_table` which returns a lookup table that maps indices to
  strings.
* Add `string_to_index_table`, which returns a lookup table that matches strings
  to indices.
* Add a `ParallelForWithWorkerId` function.
* Add `string_to_index_table`, which returns a lookup table that matches strings
  to indices.
* Support restore session from checkpoint files in v2 in `contrib/session_bundle`.
* Added a tf.contrib.image.rotate function for arbitrary angles.
* Added `tf.contrib.framework.filter_variables` as a convenience function to
  filter lists of variables based on regular expressions.
* `make_template()` takes an optional `custom_getter_ param`.
* Added comment about how existing directories are handled by
  `recursive_create_dir`.
* Added an op for QR factorizations.
* Divides and mods in Python API now use flooring (Python) semantics.
* Android: pre-built libs are now built nightly.
* Android: cmake/gradle build for TensorFlow Inference library under
  `contrib/android/cmake`
* Android: Much more robust Session initialization code.
* Android: TF stats now exposed directly in demo and log when debug mode is
  active
* Android: new/better README.md documentation
* saved_model is available as `tf.saved_model`.
* Empty op is now stateful.
* Improve speed of scatter_update on the cpu for ASSIGN operations.
* Change `reduce_join` to treat `reduction_indices` in the same way as other `reduce_` ops.
* Move `TensorForestEstimator` to `contrib/tensor_forest`.
* Enable compiler optimizations by default and allow configuration in configure.
* `tf.divide` now honors the name field.
* Make metrics weight broadcasting more strict.
* Add new queue-like `StagingArea` and new ops: `stage` and `unstage`.
* Enable inplace update ops for strings on CPU. Speed up string concat.

## Thanks to our Contributors

This release contains contributions from many people at Google, as well as:

Aaron Hu, Abhishek Aggarwal, Adam Michael, Adriano Carmezim, @AfirSraftGarrier,
Alexander Novikov, Alexander Rosenberg Johansen, Andrew Gibiansky, Andrew Hundt,
Anish Shah, Anton Loss, @b0noI, @BoyuanJiang, Carl Thomé, Chad Kennedy, Comic
Chang, Connor Braa, Daniel N. Lang, Daniel Trebbien,
@danielgordon10, Darcy Liu, Darren Garvey, Dmitri Lapin, Eron Wright, Evan
Cofer, Fabrizio Milo, Finbarr Timbers, Franck Dernoncourt, Garrett Smith,
@guschmue, Hao Wei, Henrik Holst, Huazuo Gao, @Ian, @Issac, Jacob Israel,
Jangsoo Park, Jin Kim, Jingtian Peng, John Pope, Kye Bostelmann, Liangliang He,
Ling Zhang, Luheng He, Luke Iwanski, @lvli, Michael Basilyan, Mihir Patel,
Mikalai Drabovich, Morten Just, @newge, Nick Butlin, Nishant Shukla,
Pengfei Ni, Przemyslaw Tredak, @rasbt, @Ronny, Rudolf Rosa, @RustingSword,
Sam Abrahams, Sam Putnam, @SeongAhJo, Shi Jiaxin, @skavulya, Steffen MüLler,
@TheUSER123, @tiriplicamihai, @vhasanov, Victor Costan, Vit Stepanovs,
Wangda Tan, Wenjian Huang, Xingdong Zuo, Yaroslav Bulatov, Yota Toyama,
Yuan (Terry) Tang, Yuxin Wu

We are also grateful to all who filed issues or helped resolve them, asked and
answered questions, and were part of inspiring discussions.


# Release 0.12.0

## Major Features and Improvements

* TensorFlow now builds and runs on Microsoft Windows (tested on Windows 10,
  Windows 7, and Windows Server 2016). Supported languages include Python (via a
  pip package) and C++. CUDA 8.0 and cuDNN 5.1 are supported for GPU
  acceleration. Known limitations include: It is not currently possible to load
  a custom op library. The GCS and HDFS file systems are not currently
  supported. The following ops are not currently implemented:
  Dequantize, QuantizeAndDequantize, QuantizedAvgPool,
  QuantizedBatchNomWithGlobalNormalization, QuantizedBiasAdd, QuantizedConcat,
  QuantizedConv2D, QuantizedMatmul, QuantizedMaxPool,
  QuantizeDownAndShrinkRange, QuantizedRelu, QuantizedRelu6, QuantizedReshape,
  QuantizeV2, RequantizationRange, and Requantize.
* Go: Experimental API in Go to create and execute graphs
  (https://godoc.org/github.com/tensorflow/tensorflow/tensorflow/go)
* New checkpoint format becomes the default in `tf.train.Saver`. Old V1
  checkpoints continue to be readable; controlled by the `write_version`
  argument, `tf.train.Saver` now by default writes out in the new V2
  format. It significantly reduces the peak memory required and latency
  incurred during restore.
* Added a new library for library of matrix-free (iterative) solvers for linear
  equations, linear least-squares, eigenvalues and singular values in
  tensorflow/contrib/solvers. Initial version has lanczos bidiagonalization,
  conjugate gradients and CGLS.
* Added gradients for `matrix_solve_ls` and `self_adjoint_eig`.
* Large cleanup to add second order gradient for ops with C++ gradients and
  improve existing gradients such that most ops can now be differentiated
  multiple times.
* Added a solver for ordinary differential equations,
  `tf.contrib.integrate.odeint`.
* New contrib module for tensors with named axes, `tf.contrib.labeled_tensor`.
* Visualization of embeddings in TensorBoard.

## Breaking Changes to the API

* `BusAdjacency` enum replaced with a protocol buffer `DeviceLocality`.  PCI bus
  indexing now starts from 1 instead of 0, and `bus_id==0` is used where
  previously `BUS_ANY` was used.
* `Env::FileExists` and `FileSystem::FileExists` now return a tensorflow::Status
  instead of a bool. Any callers to this function can be converted to a bool
  by adding .ok() to the call.
* The C API type `TF_SessionWithGraph` has been renamed to `TF_Session`,
  indicating its preferred use in language bindings for TensorFlow.
  What was previously `TF_Session` has been renamed to `TF_DeprecatedSession`.
* Renamed `TF_Port` to `TF_Output` in the C API.
* Removes RegisterShape from public API. Use C++ shape function registration instead.
  indexing now starts from 1 instead of 0, and `bus_id==0` is used where
  previously `BUS_ANY` was used.
* Most RNN cells and RNN functions now use different variable scopes to be
  consistent with layers (`tf.contrib.layers`).  This means old checkpoints
  written using this code will not load after this change without providing
  `Saver` a list of variable renames.  Examples of variable scope changes
  include `RNN` -> `rnn` in `tf.nn.rnn`, `tf.nn.dynamic_rnn` and moving from
  `Linear/Matrix` -> `weights` and `Linear/Bias` -> `biases` in most RNN cells.
* Deprecated tf.select op. tf.where should be used instead.
* `SparseTensor.shape` has been renamed to `SparseTensor.dense_shape`.  Same for
  `SparseTensorValue.shape`.
* `Env::FileExists` and `FileSystem::FileExists` now return a
  `tensorflow::Status` instead of a bool. Any callers to this function can be
  converted to a bool by adding `.ok()` to the call.
* C API: Type `TF_SessionWithGraph` has been renamed to `TF_Session`, indicating
  its preferred use in language bindings for TensorFlow. What was previously
  `TF_Session` has been renamed to `TF_DeprecatedSession`.
* C API: Renamed `TF_Port` to `TF_Output`.
* C API: The caller retains ownership of `TF_Tensor` objects provided to
  `TF_Run`, `TF_SessionRun`, `TF_SetAttrTensor` etc.
* Renamed `tf.image.per_image_whitening()` to
  `tf.image.per_image_standardization()`
* Move Summary protobuf constructors to `tf.summary` submodule.
* Deprecate `histogram_summary`, `audio_summary`, `scalar_summary`,
  `image_summary`, `merge_summary`, and `merge_all_summaries`.
* Combined `batch_*` and regular version of linear algebra and FFT ops. The
  regular op now handles batches as well. All `batch_*` Python interfaces were
  removed.
* `tf.all_variables`, `tf.VARIABLES` and `tf.initialize_all_variables` renamed
  to `tf.global_variables`, `tf.GLOBAL_VARIABLES` and
  `tf.global_variables_initializer` respectively.
* `tf.zeros_initializer()` and `tf.ones_initializer()` now return a callable
  that must be called with initializer arguments, in your code replace
  `tf.zeros_initializer` with `tf.zeros_initializer()`

## Bug Fixes and Other Changes

* Use threadsafe version of `lgamma` function.
* Fix `tf.sqrt` handling of negative arguments.
* Fixed bug causing incorrect number of threads to be used for multi-threaded
  benchmarks.
* Performance optimizations for `batch_matmul` on multi-core CPUs.
* Improve trace, `matrix_set_diag`, `matrix_diag_part` and their gradients to
  work for rectangular matrices.
* Support for SVD of complex valued matrices.


## Thanks to our Contributors

This release contains contributions from many people at Google, as well as:

@a7744hsc, Abhi Agg, @admcrae, Adriano Carmezim, Aki Sukegawa, Alex Kendall,
Alexander Rosenberg Johansen, @amcrae, Amlan Kar, Andre Simpelo, Andreas Eberle,
Andrew Hundt, Arnaud Lenglet, @b0noI, Balachander Ramachandran, Ben Barsdell,
Ben Guidarelli, Benjamin Mularczyk, Burness Duan, @c0g, Changming Sun,
@chanis, Corey Wharton, Dan J, Daniel Trebbien, Darren Garvey, David Brailovsky,
David Jones, Di Zeng, @DjangoPeng, Dr. Kashif Rasul, @drag0, Fabrizio (Misto)
Milo, FabríCio Ceschin, @fp, @Ghedeon, @guschmue, Gökçen Eraslan, Haosdent
Huang, Haroen Viaene, Harold Cooper, Henrik Holst, @hoangmit, Ivan Ukhov, Javier
Dehesa, Jingtian Peng, Jithin Odattu, Joan Pastor, Johan Mathe, Johannes Mayer,
Jongwook Choi, Justus Schwabedal, Kai Wolf, Kamil Hryniewicz, Kamran Amini,
Karen Brems, Karl Lattimer, @kborer, Ken Shirriff, Kevin Rose, Larissa Laich,
Laurent Mazare, Leonard Lee, Liang-Chi Hsieh, Liangliang He, Luke Iwanski,
Marek Kolodziej, Moustafa Alzantot, @MrQianjinsi, @nagachika, Neil Han, Nick
Meehan, Niels Ole Salscheider, Nikhil Mishra, @nschuc, Ondrej Skopek, OndřEj
Filip, @OscarDPan, Pablo Moyano, Przemyslaw Tredak, @qitaishui, @Quarazy,
@raix852, Philipp Helo, Sam Abrahams, @SriramRamesh, Till Hoffmann, Tushar Soni,
@tvn, @tyfkda, Uwe Schmidt, Victor Villas, Vit Stepanovs, Vladislav Gubarev,
@wujingyue, Xuesong Yang, Yi Liu, Yilei Yang, @youyou3, Yuan (Terry) Tang,
Yuming Wang, Zafar Takhirov, @zhongyuk, Ziming Dong, @guotong1988

We are also grateful to all who filed issues or helped resolve them, asked and
answered questions, and were part of inspiring discussions.

# Release 0.11.0

## Major Features and Improvements

* CUDA 8 support.
* cuDNN 5 support.
* HDFS Support.
* Adds Fused LSTM support via cuDNN 5 in `tensorflow/contrib/cudnn_rnn`.
* Improved support for NumPy style basic slicing including non-1 strides,
  ellipses, newaxis, and negative indices. For example complicated expressions
  like `foo[1, 2:4, tf.newaxis, ..., :-3:-1, :]` are now supported. In addition
  we have preliminary (non-broadcasting) support for sliced assignment to
  variables. In particular one can write `var[1:3].assign([1,11,111])`.
* Deprecated `tf.op_scope` and `tf.variable_op_scope` in favor of a unified `tf.name_scope` and `tf.variable_scope`. The new argument order of `tf.variable_scope` is incompatible with previous versions.
* Introducing `core/util/tensor_bundle` module: a module to efficiently
  serialize/deserialize tensors to disk.  Will be used in TF's new checkpoint
  format.
* Added tf.svd for computing the singular value decomposition (SVD) of dense
  matrices or batches of matrices (CPU only).
* Added gradients for eigenvalues and eigenvectors computed using
  `self_adjoint_eig` or `self_adjoint_eigvals`.
* Eliminated `batch_*` methods for most linear algebra and FFT ops and promoted
  the non-batch version of the ops to handle batches of matrices.
* Tracing/timeline support for distributed runtime (no GPU profiler yet).
* C API gives access to inferred shapes with `TF_GraphGetTensorNumDims` and
  `TF_GraphGetTensorShape`.
* Shape functions for core ops have moved to C++ via
  `REGISTER_OP(...).SetShapeFn(...)`.  Python shape inference RegisterShape calls
  use the C++ shape functions with `common_shapes.call_cpp_shape_fn`.  A future
  release will remove `RegisterShape` from python.


## Bug Fixes and Other Changes

* Documentation now includes operator overloads on Tensor and Variable.
* `tensorflow.__git_version__` now allows users to identify the version of the
  code that TensorFlow was compiled with. We also have
  `tensorflow.__git_compiler__` which identifies the compiler used to compile
  TensorFlow's core.
* Improved multi-threaded performance of `batch_matmul`.
* LSTMCell, BasicLSTMCell, and MultiRNNCell constructors now default to
  `state_is_tuple=True`.  For a quick fix while transitioning to the new
  default, simply pass the argument `state_is_tuple=False`.
* DeviceFactory's AddDevices and CreateDevices functions now return
  a Status instead of void.
* Int32 elements of list(type) arguments are no longer placed in host memory by
  default. If necessary, a list(type) argument to a kernel can be placed in host
  memory using a HostMemory annotation.
* `uniform_unit_scaling_initializer()` no longer takes a `full_shape` arg,
  instead relying on the partition info passed to the initializer function when
  it's called.
* The NodeDef protocol message is now defined in its own file `node_def.proto`
  `instead of graph.proto`.
* `ops.NoGradient` was renamed `ops.NotDifferentiable`. `ops.NoGradient` will
  be removed soon.
* `dot.h` / DotGraph was removed (it was an early analysis tool prior
  to TensorBoard, no longer that useful).  It remains in history
  should someone find the code useful.
* re2 / regexp.h was removed from being a public interface of TF.
  Should users need regular expressions, they should depend on the RE2
  library directly rather than via TensorFlow.

## Thanks to our Contributors

This release contains contributions from many people at Google, as well as:

Abid K, @afshinrahimi, @AidanGG, Ajay Rao, Aki Sukegawa, Alex Rothberg,
Alexander Rosenberg Johansen, Andrew Gibiansky, Andrew Thomas, @Appleholic,
Bastiaan Quast, Ben Dilday, Bofu Chen, Brandon Amos, Bryon Gloden, Cissp®,
@chanis, Chenyang Liu, Corey Wharton, Daeyun Shin, Daniel Julius Lasiman, Daniel
Waterworth, Danijar Hafner, Darren Garvey, Denis Gorbachev, @DjangoPeng,
Egor-Krivov, Elia Palme, Eric Platon, Fabrizio Milo, Gaetan Semet,
Georg Nebehay, Gu Wang, Gustav Larsson, @haosdent, Harold Cooper, Hw-Zz,
@ichuang, Igor Babuschkin, Igor Macedo Quintanilha, Ilya Edrenkin, @ironhead,
Jakub Kolodziejczyk, Jennifer Guo, Jihun Choi, Jonas Rauber, Josh Bleecher
Snyder, @jpangburn, Jules Gagnon-Marchand, Karen Brems, @kborer, Kirill Bobyrev,
Laurent Mazare, Longqi Yang, Malith Yapa, Maniteja Nandana, Martin Englund,
Matthias Winkelmann, @mecab, Mu-Ik Jeon, Nand Dalal, Niels Ole Salscheider,
Nikhil Mishra, Park Jiin, Pieter De Rijk, @raix852, Ritwik Gupta, Sahil Sharma,
Sangheum Hwang, @SergejsRk, Shinichiro Hamaji, Simon Denel, @Steve, @suiyuan2009,
Tiago Jorge, Tijmen Tieleman, @tvn, @tyfkda, Wang Yang, Wei-Ting Kuo, Wenjian
Huang, Yan Chen, @YenChenLin, Yuan (Terry) Tang, Yuncheng Li, Yunfeng Wang, Zack
Polizzi, @zhongzyd, Ziming Dong, @perhapszzy

We are also grateful to all who filed issues or helped resolve them, asked and
answered questions, and were part of inspiring discussions.

# Release 0.10.0

## Major Features and Improvements

* Added support for C++ shape inference
* Added graph-construction C API
* Major revision to the graph-construction C++ API
* Support makefile build for iOS
* Added Mac GPU support
* Full version of TF-Slim available as `tf.contrib.slim`
* Added k-Means clustering and WALS matrix factorization

## Bug Fixes and Other Changes

* Allow gradient computation for scalar values.
* Performance improvements for gRPC
* Improved support for fp16
* New high-level ops in tf.contrib.{layers,metrics}
* New features for TensorBoard, such as shape display, exponential smoothing
* Faster and more stable Google Cloud Storage (GCS) filesystem support
* Support for zlib compression and decompression for TFRecordReader and TFRecordWriter
* Support for reading (animated) GIFs
* Improved support for SparseTensor
* Added support for more probability distributions (Dirichlet, Beta, Bernoulli, etc.)
* Added Python interfaces to reset resource containers.
* Many bugfixes and performance improvements
* Many documentation fixes

## Thanks to our Contributors

This release contains contributions from many people at Google, as well as:

Alex Rothberg, Andrew Royer, Austin Marshall, @BlackCoal, Bob Adolf, Brian Diesel, Charles-Emmanuel Dias, @chemelnucfin, Chris Lesniewski, Daeyun Shin, Daniel Rodriguez, Danijar Hafner, Darcy Liu, Kristinn R. Thórisson, Daniel Castro, Dmitry Savintsev, Kashif Rasul, Dylan Paiton, Emmanuel T. Odeke, Ernest Grzybowski, Gavin Sherry, Gideon Dresdner, Gregory King, Harold Cooper, @heinzbeinz, Henry Saputra, Huarong Huo, Huazuo Gao, Igor Babuschkin, Igor Macedo Quintanilha, Ivan Ukhov, James Fysh, Jan Wilken Dörrie, Jihun Choi, Johnny Lim, Jonathan Raiman, Justin Francis, @lilac, Li Yi, Marc Khoury, Marco Marchesi, Max Melnick, Micael Carvalho, @mikowals, Mostafa Gazar, Nico Galoppo, Nishant Agrawal, Petr Janda, Yuncheng Li, @raix852, Robert Rose, @Robin-des-Bois, Rohit Girdhar, Sam Abrahams, satok16, Sergey Kishchenko, Sharkd Tu, @shotat, Siddharth Agrawal, Simon Denel, @sono-bfio, SunYeop Lee, Thijs Vogels, @tobegit3hub, @Undo1, Wang Yang, Wenjian Huang, Yaroslav Bulatov, Yuan Tang, Yunfeng Wang, Ziming Dong

We are also grateful to all who filed issues or helped resolve them, asked and
answered questions, and were part of inspiring discussions.

# Release 0.9.0

## Major Features and Improvements

* Python 3.5 support and binaries
* Added iOS support
* Added support for processing on GPUs on MacOS
* Added makefile for better cross-platform build support (C API only)
* fp16 support and improved complex128 support for many ops
* Higher level functionality in contrib.{layers,losses,metrics,learn}
* More features to Tensorboard
* Improved support for string embedding and sparse features
* The RNN api is finally "official" (see, e.g., `tf.nn.dynamic_rnn`,
  `tf.nn.rnn`, and the classes in `tf.nn.rnn_cell`).
* TensorBoard now has an Audio Dashboard, with associated audio summaries.

## Bug Fixes and Other Changes

* Turned on CuDNN Autotune.
* Added support for using third-party Python optimization algorithms (contrib.opt).
* Google Cloud Storage filesystem support.
* HDF5 support
* Add support for 3d convolutions and pooling.
* Update gRPC release to 0.14.
* Eigen version upgrade.
* Switch to eigen thread pool
* `tf.nn.moments()` now accepts a `shift` argument. Shifting by a good estimate
  of the mean improves numerical stability. Also changes the behavior of the
  `shift` argument to `tf.nn.sufficient_statistics()`.
* Performance improvements
* Many bugfixes
* Many documentation fixes
* TensorBoard fixes: graphs with only one data point, Nan values,
  reload button and auto-reload, tooltips in scalar charts, run
  filtering, stable colors
* Tensorboard graph visualizer now supports run metadata. Clicking on nodes
  while viewing a stats for a particular run will show runtime statistics, such
  as memory or compute usage. Unused nodes will be faded out.

## Thanks to our Contributors

This release contains contributions from many people at Google, as well as:

Aaron Schumacher, Aidan Dang, Akihiko ITOH, Aki Sukegawa, Arbit Chen, Aziz Alto, Danijar Hafner, Erik Erwitt, Fabrizio Milo, Felix Maximilian Möller, Henry Saputra, Sung Kim, Igor Babuschkin, Jan Zikes, Jeremy Barnes, Jesper Steen Møller, Johannes Mayer, Justin Harris, Kashif Rasul, Kevin Robinson, Loo Rong Jie, Lucas Moura, Łukasz Bieniasz-Krzywiec, Mario Cho, Maxim Grechkin, Michael Heilman, Mostafa Rahmani, Mourad Mourafiq, @ninotoshi, Orion Reblitz-Richardson, Yuncheng Li, @raoqiyu, Robert DiPietro, Sam Abrahams, Sebastian Raschka, Siddharth Agrawal, @snakecharmer1024, Stephen Roller, Sung Kim, SunYeop Lee, Thijs Vogels, Till Hoffmann, Victor Melo, Ville Kallioniemi, Waleed Abdulla, Wenjian Huang, Yaroslav Bulatov, Yeison Rodriguez, Yuan Tang, Yuxin Wu, @zhongzyd, Ziming Dong, Zohar Jackson

We are also grateful to all who filed issues or helped resolve them, asked and
answered questions, and were part of inspiring discussions.

# Release 0.8.0

## Major Features and Improvements

* Added a distributed runtime using GRPC
* Move skflow to `contrib/learn`
* Better linear optimizer in `contrib/linear_optimizer`
* Random forest implementation in `contrib/tensor_forest`
* CTC loss and decoders in `contrib/ctc`
* Basic support for `half` data type
* Better support for loading user ops (see examples in `contrib/`)
* Allow use of (non-blocking) Eigen threadpool with `TENSORFLOW_USE_EIGEN_THREADPOOL` define
* Add an extension mechanism for adding network file system support
* TensorBoard displays metadata stats (running time, memory usage and device used) and tensor shapes

## Bug Fixes and Other Changes

* Utility for inspecting checkpoints
* Basic tracing and timeline support
* Allow building against cuDNN 5 (not incl. RNN/LSTM support)
* Added instructions and binaries for ProtoBuf library with fast serialization and without 64MB limit
* Added special functions
* `bool`-strictness: Tensors have to be explicitly compared to `None`
* Shape strictness: all fed values must have a shape that is compatible with the tensor they are replacing
* Exposed `tf.while_loop` (deprecated `control_flow_ops.While`)
* run() now takes RunOptions and RunMetadata, which enable timing stats
* Fixed lots of potential overflow problems in op kernels
* Various performance improvements, especially for RNNs and convolutions
* Many bugfixes
* Nightly builds, tutorial tests, many test improvements
* New examples: transfer learning and deepdream ipython notebook
* Added tutorials, many documentation fixes.

## Thanks to our Contributors

This release contains contributions from many people at Google, as well as:

Abhinav Upadhyay, Aggelos Avgerinos, Alan Wu, Alexander G. de G. Matthews, Aleksandr Yahnev, @amchercashin, Andy Kitchen, Aurelien Geron, Awni Hannun, @BanditCat, Bas Veeling, Cameron Chen, @cg31, Cheng-Lung Sung, Christopher Bonnett, Dan Becker, Dan Van Boxel, Daniel Golden, Danijar Hafner, Danny Goodman, Dave Decker, David Dao, David Kretch, Dongjoon Hyun, Dustin Dorroh, @e-lin, Eurico Doirado, Erik Erwitt, Fabrizio Milo, @gaohuazuo, Iblis Lin, Igor Babuschkin, Isaac Hodes, Isaac Turner, Iván Vallés, J Yegerlehner, Jack Zhang, James Wexler, Jan Zikes, Jay Young, Jeff Hodges, @jmtatsch, Johnny Lim, Jonas Meinertz Hansen, Kanit Wongsuphasawat, Kashif Rasul, Ken Shirriff, Kenneth Mitchner, Kenta Yonekura, Konrad Magnusson, Konstantin Lopuhin, @lahwran, @lekaha, @liyongsea, Lucas Adams, @makseq, Mandeep Singh, @manipopopo, Mark Amery, Memo Akten, Michael Heilman, Michael Peteuil, Nathan Daly, Nicolas Fauchereau, @ninotoshi, Olav Nymoen, @panmari, @papelita1234, Pedro Lopes, Pranav Sailesh Mani, RJ Ryan, Rob Culliton, Robert DiPietro, @ronrest, Sam Abrahams, Sarath Shekkizhar, Scott Graham, Sebastian Raschka, Sung Kim, Surya Bhupatiraju, Syed Ahmed, Till Hoffmann, @timsl, @urimend, @vesnica, Vlad Frolov, Vlad Zagorodniy, Wei-Ting Kuo, Wenjian Huang, William Dmitri Breaden Madden, Wladimir Schmidt, Yuan Tang, Yuwen Yan, Yuxin Wu, Yuya Kusakabe, @zhongzyd, @znah.

We are also grateful to all who filed issues or helped resolve them, asked and
answered questions, and were part of inspiring discussions.


# Release 0.7.1

## Bug Fixes and Other Changes

* Added gfile.Open and gfile.Copy, used by input_data.py.
* Fixed Saver bug when MakeDirs tried to create empty directory.
* GPU Pip wheels are built with cuda 7.5 and cudnn-v4, making them
  required for the binary releases. Lower versions of cuda/cudnn can
  be supported by installing from sources and setting the options
  during ./configure
* Fix dataset encoding example for Python3 (@danijar)
* Fix PIP installation by not packaging protobuf as part of wheel,
  require protobuf 3.0.0b2.
* Fix Mac pip installation of numpy by requiring pip >= 1.10.1.
* Improvements and fixes to Docker image.


# Release 0.7.0

## Major Features and Improvements

* Allow using any installed Cuda >= 7.0 and cuDNN >= R2, and add support
  for cuDNN R4
* Added a `contrib/` directory for unsupported or experimental features,
  including higher level `layers` module
* Added an easy way to add and dynamically load user-defined ops
* Built out a good suite of tests, things should break less!
* Added `MetaGraphDef` which makes it easier to save graphs with metadata
* Added assignments for "Deep Learning with TensorFlow" udacity course


## Bug Fixes and Other Changes

* Added a versioning framework for `GraphDef`s to ensure compatibility
* Enforced Python 3 compatibility
* Internal changes now show up as sensibly separated commits
* Open-sourced the doc generator
* Un-fork Eigen
* Simplified the `BUILD` files and cleaned up C++ headers
* TensorFlow can now be used as a submodule in another bazel build
* New ops (e.g., `*fft`, `*_matrix_solve`)
* Support for more data types in many ops
* Performance improvements
* Various bugfixes
* Documentation fixes and improvements


## Breaking Changes to the API

* `AdjustContrast` kernel deprecated, new kernel `AdjustContrastv2` takes and
  outputs float only. `adjust_contrast` now takes all data types.
* `adjust_brightness`'s `delta` argument is now always assumed to be in `[0,1]`
  (as is the norm for images in floating point formats), independent of the
  data type of the input image.
* The image processing ops do not take `min` and `max` inputs any more, casting
  safety is handled by `saturate_cast`, which makes sure over- and underflows
  are handled before casting to data types with smaller ranges.
* For C++ API users: `IsLegacyScalar` and `IsLegacyVector` are now gone from
  `TensorShapeUtils` since TensorFlow is scalar strict within Google (for
  example, the shape argument to `tf.reshape` can't be a scalar anymore).  The
  open source release was already scalar strict, so outside Google `IsScalar`
  and `IsVector` are exact replacements.
* The following files are being removed from `tensorflow/core/public/`:
    * `env.h` -> `../platform/env.h`
    * `status.h` -> `../lib/core/status.h`
    * `tensor.h` -> `../framework/tensor.h`
    * `tensor_shape.h` -> `../framework/tensor_shape.h`
    * `partial_tensor_shape.h` -> `../framework/partial_tensor_shape.h`
    * `tensorflow_server.h` deleted
* For C++ API users: `TensorShape::ShortDebugString` has been renamed to
  `DebugString`, and the previous `DebugString` behavior is gone (it was
  needlessly verbose and produced a confusing empty string for scalars).
* `GraphOptions.skip_common_subexpression_elimination` has been removed. All
  graph optimizer options are now specified via
  `GraphOptions.OptimizerOptions`.
* `ASSERT_OK` / `EXPECT_OK` macros conflicted with external projects, so they
  were renamed `TF_ASSERT_OK`, `TF_EXPECT_OK`.  The existing macros are
  currently maintained for short-term compatibility but will be removed.
* The non-public `nn.rnn` and the various `nn.seq2seq` methods now return
  just the final state instead of the list of all states.
* `tf.scatter_update` now no longer guarantees that lexicographically largest
  index be used for update when duplicate entries exist.
* `tf.image.random_crop(image, [height, width])` is now
  `tf.random_crop(image, [height, width, depth])`, and `tf.random_crop` works
  for any rank (not just 3-D images).  The C++ `RandomCrop` op has been replaced
  with pure Python.
* Renamed `tf.test.GetTempDir` and `tf.test.IsBuiltWithCuda` to
  `tf.test.get_temp_dir` and `tf.test.is_built_with_cuda` for PEP-8
  compatibility.
* `parse_example`'s interface has changed, the old interface is accessible in
  `legacy_parse_example` (same for related functions).
* New `Variable`s are not added to the same collection several times even if
  a list with duplicates is passed to the constructor.
* The Python API will now properly set the `list` member of `AttrValue` in
  constructed `GraphDef` messages for empty lists.  The serialization of some
  graphs will change, but the change is both forwards and backwards compatible.
  It will break tests that compare a generated `GraphDef` to a golden serialized
  `GraphDef` (which is discouraged).


## Thanks to our Contributors

This release contains contributions from many people at Google, as well as:

Akiomi Kamakura, Alex Vig, Alexander Rosenberg Johansen, Andre Cruz, Arun Ahuja,
Bart Coppens, Bernardo Pires, Carl Vondrick, Cesar Salgado, Chen Yu,
Christian Jauvin, Damien Aymeric, Dan Vanderkam, Denny Britz, Dongjoon Hyun,
Eren Güven, Erik Erwitt, Fabrizio Milo, G. Hussain Chinoy, Jim Fleming,
Joao Felipe Santos, Jonas Meinertz Hansen, Joshi Rekha, Julian Viereck,
Keiji Ariyama, Kenton Lee, Krishna Sankar, Kristina Chodorow, Linchao Zhu,
Lukas Krecan, Mark Borgerding, Mark Daoust, Moussa Taifi,
Nathan Howell, Naveen Sundar Govindarajulu, Nick Sweeting, Niklas Riekenbrauck,
Olivier Grisel, Patrick Christ, Povilas Liubauskas, Rainer Wasserfuhr,
Romain Thouvenin, Sagan Bolliger, Sam Abrahams, Taehoon Kim, Timothy J Laurent,
Vlad Zavidovych, Yangqing Jia, Yi-Lin Juang, Yuxin Wu, Zachary Lipton,
Zero Chen, Alan Wu, @brchiu, @emmjaykay, @jalammar, @Mandar-Shinde,
@nsipplswezey, @ninotoshi, @panmari, @prolearner and @rizzomichaelg.

We are also grateful to all who filed issues or helped resolve them, asked and
answered questions, and were part of inspiring discussions.


# Release 0.6.0

## Major Features and Improvements

* Python 3.3+ support via changes to python codebase and ability
  to specify python version via ./configure.

* Some improvements to GPU performance and memory usage:
  [convnet benchmarks](https://github.com/soumith/convnet-benchmarks/issues/66)
  roughly equivalent with native cudnn v2 performance.  Improvements mostly due
  to moving to 32-bit indices, faster shuffling kernels.  More improvements to
  come in later releases.


## Bug Fixes

* Lots of fixes to documentation and tutorials, many contributed
  by the public.

* 271 closed issues on github issues.

## Backwards-Incompatible Changes

* `tf.nn.fixed_unigram_candidate_sampler` changed its default 'distortion'
  attribute from 0.0 to 1.0. This was a bug in the original release
  that is now fixed.

# Release 0.5.0

Initial release of TensorFlow.<|MERGE_RESOLUTION|>--- conflicted
+++ resolved
@@ -1,5 +1,3 @@
-<<<<<<< HEAD
-=======
 # Release 1.15.4
 
 ## Bug Fixes and Other Changes
@@ -45,7 +43,6 @@
 * Pins `numpy` to 1.18.5 to prevent ABI breakage when compiling code that uses
   both NumPy and TensorFlow headers.
 
->>>>>>> df8c55ce
 # Release 1.15.3
 
 ## Bug Fixes and Other Changes
